package org.noise_planet.noisemodelling.propagation;

import com.fasterxml.jackson.databind.JsonNode;
import com.fasterxml.jackson.databind.ObjectMapper;
//import com.sun.xml.internal.messaging.saaj.util.ByteOutputStream;
import org.cts.crs.CRSException;
import org.cts.op.CoordinateOperationException;
import org.h2gis.functions.spatial.crs.ST_Transform;
import org.h2gis.functions.spatial.volume.GeometryExtrude;
import org.junit.Test;
import org.locationtech.jts.geom.Coordinate;
import org.locationtech.jts.geom.CoordinateSequence;
import org.locationtech.jts.geom.CoordinateSequenceFilter;
import org.locationtech.jts.geom.Envelope;
import org.locationtech.jts.geom.Geometry;
import org.locationtech.jts.geom.GeometryCollection;
import org.locationtech.jts.geom.GeometryFactory;
import org.locationtech.jts.geom.LineString;
import org.locationtech.jts.geom.Polygon;
import org.locationtech.jts.geom.util.AffineTransformation;
import org.locationtech.jts.io.ParseException;
import org.locationtech.jts.io.WKTReader;
import org.locationtech.jts.io.WKTWriter;
import org.locationtech.jts.math.Vector2D;
import org.slf4j.Logger;
import org.slf4j.LoggerFactory;

import javax.xml.stream.XMLStreamException;
import java.io.BufferedInputStream;
import java.io.BufferedOutputStream;
import java.io.File;
import java.io.FileInputStream;
import java.io.FileNotFoundException;
import java.io.FileOutputStream;
import java.io.FileWriter;
import java.io.IOException;
import java.io.InputStream;
import java.util.ArrayList;
import java.util.Arrays;
import java.util.Collections;
import java.util.HashMap;
import java.util.List;
import java.util.Map;
import java.util.Random;
import java.util.concurrent.atomic.AtomicBoolean;

import static org.junit.Assert.assertEquals;
import static org.junit.Assert.assertFalse;
import static org.junit.Assert.assertTrue;


public class TestComputeRays {
    private static final Logger LOGGER = LoggerFactory.getLogger(TestComputeRays.class);

    /**
     * Test vertical edge diffraction ray computation
     * @throws LayerDelaunayError
     * @throws ParseException
     */
    @Test
    public void TestcomputeVerticalEdgeDiffraction() throws LayerDelaunayError, ParseException {
        GeometryFactory factory = new GeometryFactory();
        WKTReader wktReader = new WKTReader(factory);
        //Scene dimension
        Envelope cellEnvelope = new Envelope(new Coordinate(0, 0, 0.), new Coordinate(20, 15, 0.));
        //Create obstruction test object
        MeshBuilder mesh = new MeshBuilder();
        mesh.addGeometry(wktReader.read("POLYGON((5 6, 6 5, 7 5, 7 8, 6 8, 5 7, 5 6))"), 4);
        mesh.addGeometry(wktReader.read("POLYGON((9 7, 11 7, 11 11, 9 11, 9 7))"), 4);
        mesh.addGeometry(wktReader.read("POLYGON((12 8, 13 8, 13 10, 12 10, 12 8))"), 4);
        mesh.addGeometry(wktReader.read("POLYGON((10 4, 11 4, 11 6, 10 6, 10 4))"), 4);
        mesh.finishPolygonFeeding(cellEnvelope);
        //Retrieve Delaunay triangulation of scene
        FastObstructionTest manager = new FastObstructionTest(mesh.getPolygonWithHeight(), mesh.getTriangles(), mesh.getTriNeighbors(), mesh.getVertices());

        PropagationProcessData processData = new PropagationProcessData(manager);
        // new ArrayList<>(), manager, sourcesIndex, srclst, new ArrayList<>(), new ArrayList<>(), 0, 99, 1000,1000,0,0,new double[0],0,0,new EmptyProgressVisitor(), new ArrayList<>(), true

        ComputeRays computeRays = new ComputeRays(processData);
        Coordinate p1 = new Coordinate(2, 6.5, 1.6);
        Coordinate p2 = new Coordinate(14, 6.5, 1.6);

        List<Coordinate> ray = computeRays.computeSideHull(true,p1, p2);
        int i = 0;
        assertEquals(0, p1.distance(ray.get(i++)),0.02);
        assertEquals(0, new Coordinate(9, 11).distance(ray.get(i++)),0.02);
        assertEquals(0, new Coordinate(11, 11).distance(ray.get(i++)),0.02);
        assertEquals(0, new Coordinate(13, 10).distance(ray.get(i++)),0.02);
        assertEquals(0, p2.distance(ray.get(i++)),0.02);

        ray = computeRays.computeSideHull(false,p1, p2);
        i = 0;
        assertEquals(0, p1.distance(ray.get(i++)),0.02);
        assertEquals(0, new Coordinate(6, 5).distance(ray.get(i++)),0.02);
        assertEquals(0, new Coordinate(10, 4).distance(ray.get(i++)),0.02);
        assertEquals(0, new Coordinate(11, 4).distance(ray.get(i++)),0.02);
        assertEquals(0, p2.distance(ray.get(i++)),0.02);

        ray = computeRays.computeSideHull(false,p2, p1);
        i = 0;
        assertEquals(0, p2.distance(ray.get(i++)),0.02);
        assertEquals(0, new Coordinate(13, 10).distance(ray.get(i++)),0.02);
        assertEquals(0, new Coordinate(11, 11).distance(ray.get(i++)),0.02);
        assertEquals(0, new Coordinate(9, 11).distance(ray.get(i++)),0.02);
        assertEquals(0, p1.distance(ray.get(i++)),0.02);

        ray = computeRays.computeSideHull(true,p2, p1);
        i = 0;
        assertEquals(0, p2.distance(ray.get(i++)),0.02);
        assertEquals(0, new Coordinate(11, 4).distance(ray.get(i++)),0.02);
        assertEquals(0, new Coordinate(10, 4).distance(ray.get(i++)),0.02);
        assertEquals(0, new Coordinate(6, 5).distance(ray.get(i++)),0.02);
        assertEquals(0, p1.distance(ray.get(i++)),0.02);
    }


    /**
     * Test vertical edge diffraction ray computation
     * @throws LayerDelaunayError
     * @throws ParseException
     */
    @Test
    public void TestComputeHorizontalEdgeDiffraction() throws LayerDelaunayError, ParseException {
        GeometryFactory factory = new GeometryFactory();
        WKTReader wktReader = new WKTReader(factory);
        //Scene dimension
        Envelope cellEnvelope = new Envelope(new Coordinate(316705, 6706347, 0.), new Coordinate(316828, 6706469, 0.));
        //Create obstruction test object
        MeshBuilder mesh = new MeshBuilder();
        mesh.addGeometry(wktReader.read("POLYGON ((316759.81 6706397.4101739, 316759.81 6706403.99033324, 316765.7002829955 6706404.19000385, 316778.88539775345 6706404.489665548, 316777.49275745824 6706400.809116197, 316765.598667453 6706399.209910818, 316765.5966749492 6706399.209431015, 316765.594822107 6706399.208555082, 316765.59318675095 6706399.207319812, 316765.5918375706 6706399.205777088, 316765.59083123534 6706399.203991711, 316765.59021001414 6706399.202038671, 316765.58999999997 6706399.2, 316765.58999999997 6706397.509829072, 316759.81 6706397.4101739))"), 16.68046);
        mesh.addGeometry(wktReader.read("POLYGON ((316755.91050631634 6706412.408966506, 316756.3094447798 6706419.689593465, 316765.78984906914 6706419.290418547, 316765.6900012205 6706412.900156232, 316765.69 6706412.9, 316765.69 6706412.20970156, 316762.3996971088 6706412.109995412, 316762.39766060974 6706412.109722513, 316762.3957228751 6706412.109039148, 316762.3939657122 6706412.107974169, 316762.39246330503 6706412.106572536, 316762.3912790822 6706412.104893423, 316762.3904630394 6706412.10300772, 316762.3900496281 6706412.100995037, 316762.1910047661 6706410.110546417, 316758.81 6706410.30942905, 316758.81 6706412.1, 316758.8097809892 6706412.102081406, 316758.80913354986 6706412.104071641, 316758.8080860413 6706412.10588353, 316758.8066843467 6706412.107437708, 316758.8049898632 6706412.108666099, 316758.8030768129 6706412.109514894, 316758.8010289915 6706412.109946918, 316755.91050631634 6706412.408966506))"), 16.73458);
        cellEnvelope.expandBy(200);
        mesh.finishPolygonFeeding(cellEnvelope);
        //Retrieve Delaunay triangulation of scene
        FastObstructionTest manager = new FastObstructionTest(mesh.getPolygonWithHeight(), mesh.getTriangles(), mesh.getTriNeighbors(), mesh.getVertices());

        DiffractionWithSoilEffetZone eff = manager.getPath(new Coordinate(316876.05185368325, 6706318.789634008, 22.089050196052437),
                new Coordinate(316747.10402055364, 6706422.950335046, 12.808121783800553));
        assertEquals(3, eff.getPath().size());
    }

    /**
     * Regression test for hull points in intersection with buildings
     */
    @Test
    public void TestComputeDiffractionRaysComplex()  throws LayerDelaunayError, ParseException {
        GeometryFactory factory = new GeometryFactory();
        WKTReader wktReader = new WKTReader(factory);
        //Scene dimension
        Envelope cellEnvelope = new Envelope();
        Coordinate p1 = new Coordinate(316886.8727665055, 6703857.739385221, 8.581142709966494);
        Coordinate p2 = new Coordinate(316876.05185368325, 6703918.789634008, 13.667755518192145);
        //Create obstruction test object
        MeshBuilder mesh = new MeshBuilder();

        mesh.addGeometry(wktReader.read("POLYGON ((316901.11218957935 6703895.907300464, 316907.20238788123 6703894.409710717, 316907.20420580526 6703894.409072553, 316907.2058676055 6703894.408097605, 316907.2073115943 6703894.406822067, 316907.20848416915 6703894.405293286, 316907.20934180304 6703894.403568014, 316907.20985265967 6703894.401710292, 316907.20999777544 6703894.399789084, 316907.20977176365 6703894.397875704, 316906.711831376 6703892.10734992, 316913.4929281489 6703890.412075727, 316914.09035236185 6703892.602631174, 316914.0910465184 6703892.604453669, 316914.09208120627 6703892.606106775, 316914.0934170728 6703892.60752762, 316914.09500331036 6703892.608662164, 316914.0967795891 6703892.609467257, 316914.098678351 6703892.609912277, 316914.1006273796 6703892.6099803, 316914.10255254694 6703892.609668738, 316926.5927824364 6703889.312248047, 316928.7878607862 6703897.992785159, 316916.29752967303 6703901.190309923, 316903.30721426976 6703904.487851526, 316901.11218957935 6703895.907300464))"), 11.915885805791621);
        mesh.addGeometry(wktReader.read("POLYGON ((316886.41232341167 6703903.607226911, 316897.992788823 6703900.7121105585, 316899.7878130121 6703907.692760183, 316888.3070780876 6703910.587902033, 316886.41232341167 6703903.607226911))"), 13.143551238469575);
        mesh.addGeometry(wktReader.read("POLYGON ((316888.1122565511 6703867.407367232, 316896.10231072427 6703865.509729366, 316896.1023971443 6703865.509708434, 316904.19264749985 6703863.512115754, 316905.7879625209 6703870.092790215, 316897.6974903785 6703872.190320031, 316897.69565429183 6703872.190993624, 316897.6939844259 6703872.192011705, 316897.69254465215 6703872.193335333, 316897.6913900411 6703872.194913881, 316897.6905647558 6703872.19668697, 316897.6901003631 6703872.198586781, 316897.6900146256 6703872.200540646, 316897.6903108229 6703872.202473832, 316898.88782459043 6703876.8927360885, 316896.5070718511 6703877.487924273, 316895.9096476382 6703875.297368825, 316895.9089607805 6703875.295561034, 316895.9079388003 6703875.293919256, 316895.9066199183 6703875.292504889, 316895.9050534592 6703875.291370831, 316895.9032980068 6703875.290559494, 316895.9014192128 6703875.29010122, 316895.8994873419 6703875.290013149, 316895.8975746438 6703875.290298575, 316892.70774903445 6703876.087754977, 316892.20980580675 6703873.598038838, 316892.2091870762 6703873.596050616, 316892.2081700073 6703873.594233633, 316892.2067986987 6703873.592666672, 316892.20513260836 6703873.591417673, 316892.2032439755 6703873.590540791, 316892.20121468866 6703873.590074047, 316892.1991327346 6703873.590037678, 316892.19708838384 6703873.59043326, 316889.9070482306 6703874.287402003, 316888.1122565511 6703867.407367232))"), 12.447629178041673);
        mesh.addGeometry(wktReader.read("POLYGON ((316874.71224225214 6703907.007098008, 316884.49264060217 6703904.4122984465, 316885.88800615596 6703910.292767566, 316882.7975012198 6703911.090317226, 316882.79569543176 6703911.090973888, 316882.79404857155 6703911.091963801, 316882.7926214425 6703911.093250415, 316882.7914667354 6703911.09478623, 316882.7906270828 6703911.096514541, 316882.79013348534 6703911.098371537, 316882.79000416707 6703911.100288658, 316882.7902439024 6703911.102195121, 316883.68809233804 6703915.092632613, 316877.207229554 6703916.687921914, 316875.10968736705 6703908.497519089, 316875.1096623494 6703908.497423373, 316874.71224225214 6703907.007098008))"), 13.675755295119075);
        mesh.addGeometry(wktReader.read("POLYGON ((316909.9120555793 6703863.50729387, 316912.69263484754 6703862.8121490525, 316915.7878816859 6703875.692369767, 316913.0074268087 6703876.288181527, 316909.9120555793 6703863.50729387))"), 10.563372307530404);
        mesh.addGeometry(wktReader.read("POLYGON ((316864.71217490366 6703906.807692843, 316867.59278650914 6703906.2117042355, 316868.69034157164 6703910.302591286, 316868.691015592 6703910.304390946, 316868.6920214139 6703910.306028446, 316868.69332189154 6703910.3074433105, 316868.69486899726 6703910.308583287, 316868.6966055951 6703910.309406275, 316868.6984675512 6703910.309881882, 316868.70038610185 6703910.309992543, 316868.70229039335 6703910.309734171, 316872.1022903933 6703909.509734171, 316872.1040185817 6703909.50915702, 316872.10561336356 6703909.508275878, 316872.1070217964 6703909.507119998, 316872.1081971238 6703909.505727754, 316872.10910032806 6703909.504145362, 316872.10970142495 6703909.502425356, 316872.4082232103 6703908.308338215, 316874.09833733283 6703907.910664304, 316875.09133194154 6703908.506461069, 316877.18779957696 6703916.692668026, 316870.6072353747 6703918.287956317, 316869.60968663864 6703914.397516247, 316869.6090061109 6703914.395653741, 316869.607971459 6703914.393962133, 316869.6066233658 6703914.392507936, 316869.6050148389 6703914.39134833, 316869.60320912633 6703914.390528913, 316869.60127722955 6703914.390081901, 316869.59929511155 6703914.390024874, 316869.59734071 6703914.390360074, 316866.70739797025 6703915.187585657, 316865.80974391196 6703911.297751404, 316865.8097139901 6703911.297625469, 316864.71217490366 6703906.807692843))"), 13.227635299718834);
        mesh.addGeometry(wktReader.read("POLYGON ((316878.5120586163 6703875.207141824, 316886.39273419575 6703873.112278695, 316888.5878448322 6703881.992498998, 316883.2977917435 6703883.190246867, 316883.29591523844 6703883.190872311, 316883.29419854766 6703883.19185487, 316883.2927088358 6703883.193156104, 316883.29150438716 6703883.194725101, 316883.2906323251 6703883.196500476, 316883.29012676864 6703883.198412769, 316883.2900074975 6703883.200387161, 316883.2902791779 6703883.202346406, 316883.9902791779 6703886.102346405, 316883.99093748967 6703886.104227399, 316883.99195572 6703886.105940501, 316883.99329342984 6703886.107417676, 316883.99489749194 6703886.108600256, 316883.99670420075 6703886.109441277, 316883.9986418026 6703886.109907336, 316884.0006333454 6703886.109979923, 316884.00259973475 6703886.109656157, 316886.59276802506 6703885.412303156, 316887.1878184773 6703887.792504964, 316881.90736221685 6703888.988079967, 316878.5120586163 6703875.207141824))"), 12.286729118682786);
        mesh.addGeometry(wktReader.read("POLYGON ((316882.81188369356 6703911.1072608605, 316885.89284142124 6703910.312174995, 316887.08777371957 6703914.892748807, 316883.90655846545 6703915.68805262, 316883.70964576973 6703915.097314532, 316882.81188369356 6703911.1072608605))"), 9.484434135999829);
        mesh.addGeometry(wktReader.read("POLYGON ((316881.91189041897 6703889.007560945, 316887.19214319426 6703887.812032015, 316887.78838154906 6703890.892596849, 316882.60756777594 6703892.187800292, 316881.91189041897 6703889.007560945))"), 10.568596285589448);
        mesh.addGeometry(wktReader.read("POLYGON ((316882.61290170497 6703892.207082339, 316887.79261431424 6703890.9121541865, 316888.2880030182 6703892.992786742, 316883.30653076805 6703894.287969527, 316882.61290170497 6703892.207082339))"), 9.10452432502548);
        mesh.addGeometry(wktReader.read("POLYGON ((316905.8121263122 6703864.407576221, 316909.8925868034 6703863.511865381, 316911.4878736878 6703870.092423779, 316907.40741319663 6703870.988134619, 316905.8121263122 6703864.407576221))"), 11.07579981877306);
        mesh.addGeometry(wktReader.read("POLYGON ((316856.5121665223 6703915.707105044, 316858.00720681547 6703921.487927511, 316864.4879847223 6703919.8926591035, 316863.5902691971 6703916.1023046635, 316863.5900090117 6703916.100424443, 316863.59010879387 6703916.098528932, 316863.5905649486 6703916.096686421, 316863.591361041 6703916.094963295, 316863.5924683885 6703916.093421639, 316863.5938470941 6703916.092116996, 316863.59544748423 6703916.091096371, 316863.597211898 6703916.090396537, 316866.6881294962 6703915.193033365, 316865.79253813525 6703911.312137467, 316858.91274731315 6703913.007158394, 316859.5095358266 6703914.896988687, 316859.50994610385 6703914.89896317, 316859.50995188195 6703914.90097982, 316859.50955292606 6703914.902956621, 316859.50876546133 6703914.904813179, 316859.5076215132 6703914.90647399, 316859.5061676051 6703914.907871509, 316859.5044628661 6703914.908948901, 316859.5025766265 6703914.90966235, 316856.5121665223 6703915.707105044))"),13.50627531988858);

        cellEnvelope.expandToInclude(mesh.getGeometriesBoundingBox());
        cellEnvelope.expandToInclude(p1);
        cellEnvelope.expandToInclude(p2);
        cellEnvelope.expandBy(100);

        mesh.finishPolygonFeeding(cellEnvelope);


        //Retrieve Delaunay triangulation of scene
        FastObstructionTest manager = new FastObstructionTest(mesh.getPolygonWithHeight(), mesh.getTriangles(), mesh.getTriNeighbors(), mesh.getVertices());

        PropagationProcessData processData = new PropagationProcessData(manager);
        //new ArrayList<>(), manager, sourcesIndex, srclst, new ArrayList<>(), new ArrayList<>(), 0, 99, 1000,1000,0,0,new double[0],0,0,new EmptyProgressVisitor(), new ArrayList<>(), true
        ComputeRays computeRays = new ComputeRays(processData);

        computeRays.initStructures();

        assertFalse(manager.isFreeField(p1, p2));

        List<Coordinate> pts = computeRays.computeSideHull(true, p1, p2);
        assertEquals(5, pts.size());
        for(int i=0; i < pts.size() - 1; i++) {
            assertTrue(manager.isFreeField(pts.get(i), pts.get(i+1)));
        }

        pts = computeRays.computeSideHull(false, p1, p2);
        assertEquals(5, pts.size());
        for(int i=0; i < pts.size() - 1; i++) {
            assertTrue(manager.isFreeField(pts.get(i), pts.get(i+1)));
        }

        ArrayList<PropagationDebugInfo> dbg = new ArrayList<>();
        List<PropagationPath> prop = computeRays.directPath(p2, p1, true, true, dbg);
        // 3 paths
        // 1 over the building
        assertEquals(3,prop.size());
    }

    /**
     * Test vertical edge diffraction ray computation
     * @throws LayerDelaunayError
     * @throws ParseException
     */
    @Test
    public void TestcomputeVerticalEdgeDiffractionRayOverBuilding() throws LayerDelaunayError, ParseException {
        GeometryFactory factory = new GeometryFactory();
        WKTReader wktReader = new WKTReader(factory);
        //Scene dimension
        Envelope cellEnvelope = new Envelope(new Coordinate(0, 0, 0.), new Coordinate(20, 15, 0.));
        //Create obstruction test object
        MeshBuilder mesh = new MeshBuilder();
        mesh.addGeometry(wktReader.read("POLYGON((5 5, 7 5, 7 6, 8 6, 8 8, 5 8, 5 5))"), 4.3);
        mesh.addGeometry(wktReader.read("POLYGON((9 7, 10 7, 10 9, 9 9, 9 7))"), 4.3);
        mesh.finishPolygonFeeding(cellEnvelope);

        //Retrieve Delaunay triangulation of scene
        FastObstructionTest manager = new FastObstructionTest(mesh.getPolygonWithHeight(), mesh.getTriangles(), mesh.getTriNeighbors(), mesh.getVertices());

        PropagationProcessData processData = new PropagationProcessData(manager);
        ComputeRays computeRays = new ComputeRays(processData);
        Coordinate p1 = new Coordinate(4, 3, 3);
        Coordinate p2 = new Coordinate(13, 10, 6.7);

        assertFalse(manager.isFreeField(p1, p2));

        // Check the computation of convex corners of a building
        List<Coordinate> b1OffsetRoof = manager.getWideAnglePointsByBuilding(1,Math.PI * (1 + 1 / 16.0), Math.PI * (2 - (1 / 16.)));
        int i = 0;
        assertEquals(0, new Coordinate(5,5).distance(b1OffsetRoof.get(i++)),2*FastObstructionTest.wideAngleTranslationEpsilon);
        assertEquals(0, new Coordinate(7,5).distance(b1OffsetRoof.get(i++)),2*FastObstructionTest.wideAngleTranslationEpsilon);
        assertEquals(0, new Coordinate(8,6).distance(b1OffsetRoof.get(i++)),2*FastObstructionTest.wideAngleTranslationEpsilon);
        assertEquals(0, new Coordinate(8,8).distance(b1OffsetRoof.get(i++)),2*FastObstructionTest.wideAngleTranslationEpsilon);
        assertEquals(0, new Coordinate(5,8).distance(b1OffsetRoof.get(i++)),2*FastObstructionTest.wideAngleTranslationEpsilon);
        assertEquals(0, new Coordinate(5,5).distance(b1OffsetRoof.get(i++)),2*FastObstructionTest.wideAngleTranslationEpsilon);


        List<Coordinate> ray = computeRays.computeSideHull(true,p1, p2);
        i = 0;
        assertEquals(0, p1.distance(ray.get(i++)),0.02);
        assertEquals(0, new Coordinate(5, 8).distance(ray.get(i++)),0.02);
        assertEquals(0, p2.distance(ray.get(i++)),0.02);


        ray = computeRays.computeSideHull(false,p1, p2);
        i = 0;
        assertEquals(0, p1.distance(ray.get(i++)),0.02);
        assertEquals(0, new Coordinate(7, 5).distance(ray.get(i++)),0.02);
        assertEquals(0, p2.distance(ray.get(i++)),0.02);


        ray = computeRays.computeSideHull(false,p2, p1);
        i = 0;
        assertEquals(0, p2.distance(ray.get(i++)),0.02);
        assertEquals(0, new Coordinate(5, 8).distance(ray.get(i++)),0.02);
        assertEquals(0, p1.distance(ray.get(i++)),0.02);

        ray = computeRays.computeSideHull(true,p2, p1);
        i = 0;
        assertEquals(0, p2.distance(ray.get(i++)),0.02);
        assertEquals(0, new Coordinate(7, 5).distance(ray.get(i++)),0.02);
        assertEquals(0, p1.distance(ray.get(i++)),0.02);
    }

    /**
     * Test vertical edge diffraction ray computation with receiver in concave building
     * This configuration is not supported currently, so it must return no rays.
     * @throws LayerDelaunayError
     * @throws ParseException
     */
    @Test
    public void TestConcaveVerticalEdgeDiffraction() throws LayerDelaunayError, ParseException {
        GeometryFactory factory = new GeometryFactory();
        WKTReader wktReader = new WKTReader(factory);
        //Scene dimension
        Envelope cellEnvelope = new Envelope(new Coordinate(0, 0, 0.), new Coordinate(20, 15, 0.));
        //Create obstruction test object
        MeshBuilder mesh = new MeshBuilder();
        mesh.addGeometry(wktReader.read("POLYGON((5 6, 4 5, 7 5, 7 8, 4 8, 5 7, 5 6))"), 4);
        mesh.addGeometry(wktReader.read("POLYGON((9 7, 11 7, 11 11, 9 11, 9 7))"), 4);
        mesh.addGeometry(wktReader.read("POLYGON((12 8, 13 8, 13 10, 12 10, 12 8))"), 4);
        mesh.addGeometry(wktReader.read("POLYGON((10 4, 11 4, 11 6, 10 6, 10 4))"), 4);
        mesh.finishPolygonFeeding(cellEnvelope);
        //Retrieve Delaunay triangulation of scene
        FastObstructionTest manager = new FastObstructionTest(mesh.getPolygonWithHeight(), mesh.getTriangles(), mesh.getTriNeighbors(), mesh.getVertices());

        PropagationProcessData processData = new PropagationProcessData(manager);
        ComputeRays computeRays = new ComputeRays(processData);
        Coordinate p1 = new Coordinate(4.5, 6.5, 1.6);
        Coordinate p2 = new Coordinate(14, 6.5, 1.6);

        List<Coordinate> ray = computeRays.computeSideHull(true,p1, p2);
        assertTrue(ray.isEmpty());
        ray = computeRays.computeSideHull(false,p1, p2);
        assertTrue(ray.isEmpty());
        ray = computeRays.computeSideHull(false,p2, p1);
        assertTrue(ray.isEmpty());
        ray = computeRays.computeSideHull(true,p2, p1);
        assertTrue(ray.isEmpty());
    }

    @Test
    public void testHillHideReceiverSourceRay() throws LayerDelaunayError, ParseException, IOException, XMLStreamException, CoordinateOperationException, CRSException {

        GeometryFactory factory = new GeometryFactory();
        WKTReader wktReader = new WKTReader(factory);
        //Scene dimension
        Coordinate proj = new Coordinate( 356372.67, 6686702.14);
        double zOffset = 10;
        Envelope cellEnvelope = new Envelope(new Coordinate(-300, -300, 0.), new Coordinate(500, 500, 0.));
        //Create obstruction test object
        MeshBuilder mesh = new MeshBuilder();

        // Create DEM using gaussian 2d function
        int pointCount = 50;
        double mountainX = -80;
        double mountainY = 50;
        double mountainWidth = 8;
        double mountainHeight = 50;
        double mountainLength = 8;
        double domainXmax = cellEnvelope.getMaxX();
        double domainXmin = cellEnvelope.getMinX();
        double domainYmax = cellEnvelope.getMaxY();
        double domainYmin = cellEnvelope.getMinY();
        for(int x = 0; x < pointCount; x++) {
            for(int y = 0; y < pointCount; y++) {
                double xp = x * ((domainXmax - domainXmin) / pointCount) + domainXmin;
                double yp = y * ((domainYmax - domainYmin) / pointCount) + domainYmin;
                double zp = mountainHeight * Math.exp(-(Math.pow(x - ((mountainX - domainXmin) /
                        (domainXmax - domainXmin) * pointCount)  , 2) / mountainWidth  +
                        Math.pow(y - ((mountainY - domainYmin) / (domainYmax - domainYmin) *
                                pointCount) ,2) / mountainLength )) + zOffset;
                Coordinate p = new Coordinate(xp+proj.x, yp+proj.y, zp);
                mesh.addTopographicPoint(p);
            }
        }
        cellEnvelope = mesh.getGeometriesBoundingBox();
        cellEnvelope.expandBy(50);
        mesh.finishPolygonFeeding(cellEnvelope);
        //Retrieve Delaunay triangulation of scene
        FastObstructionTest manager = new FastObstructionTest(mesh.getPolygonWithHeight(), mesh.getTriangles(), mesh.getTriNeighbors(), mesh.getVertices());

        PropagationProcessData processData = new PropagationProcessData(manager);
        ComputeRays computeRays = new ComputeRays(processData);
        Coordinate p1 = new Coordinate(4.5, 6.5, 1.6);
        Coordinate p2 = new Coordinate(14, 6.5, 1.6);

//        KMLDocument kmlDocument = new KMLDocument(new FileOutputStream("target/topotest.kml"));
//        kmlDocument.setInputCRS("EPSG:2154");
//        kmlDocument.writeHeader();
//        kmlDocument.writeTopographic(manager.getTriangles(), manager.getVertices());
//        kmlDocument.writeFooter();
    }

    //@Test
    public void benchmarkComputeVerticalEdgeDiffraction() throws LayerDelaunayError, ParseException {
        Coordinate[] buildingShell = new Coordinate[]{
                new Coordinate(1,1),
                new Coordinate(2,0),
                new Coordinate(1,-1),
                new Coordinate(-1,-1),
                new Coordinate(-2,0),
                new Coordinate(-1,1),
                new Coordinate(1,1)};
        int nbCols = 20;
        int nbRows = 20;
        int xSpace = 4;
        int ySpace = 4;
        int yOffset = 2;
        // Generate buildings procedurally
        GeometryFactory factory = new GeometryFactory();
        Polygon building = factory.createPolygon(buildingShell);
        Envelope envelope = new Envelope(building.getEnvelopeInternal());
        MeshBuilder mesh = new MeshBuilder();
        for(int xStep = 0; xStep < nbCols; xStep++) {
            for(int yStep=0; yStep < nbRows; yStep++) {
                int offset = xStep % 2 == 0 ? 0 : yOffset;
                Geometry translatedGeom = AffineTransformation.translationInstance(xStep * xSpace, yStep * ySpace + offset).transform(building);
                mesh.addGeometry(translatedGeom, 4);
                envelope.expandToInclude(translatedGeom.getEnvelopeInternal());
            }
        }
        envelope.expandBy(10);
        mesh.finishPolygonFeeding(envelope);

        //Retrieve Delaunay triangulation of scene
        FastObstructionTest manager = new FastObstructionTest(mesh.getPolygonWithHeight(), mesh.getTriangles(), mesh.getTriNeighbors(), mesh.getVertices());

        PropagationProcessData processData = new PropagationProcessData(manager);
        ComputeRays computeRays = new ComputeRays(processData);

        Vector2D pRef = new Vector2D(1,2);
        Random r = new Random(0);
        int nbHull = 1200;
        // Warmup
        for(int i=0; i < 10; i++) {
            int xStep = r.nextInt(nbCols);
            int offset = xStep % 2 == 0 ? 0 : yOffset;
            Coordinate p1 = pRef.translate(new Coordinate(xStep*xSpace,r.nextInt(nbRows)*ySpace + offset));
            xStep = r.nextInt(nbCols);
            offset = xStep % 2 == 0 ? 0 : yOffset;
            Coordinate p2 = pRef.translate(new Coordinate(xStep*xSpace,r.nextInt(nbRows)*ySpace + offset));
            p1.setOrdinate(2, 1.6);
            p2.setOrdinate(2, 1.6);

            List<Coordinate> h1 = computeRays.computeSideHull(true,p1, p2);
            List<Coordinate> h2 = computeRays.computeSideHull(false,p1, p2);

        }
        long start = System.currentTimeMillis();
        for(int i=0; i < nbHull; i++) {
            int xStep = r.nextInt(nbCols);
            int offset = xStep % 2 == 0 ? 0 : yOffset;
            Coordinate p1 = pRef.translate(new Coordinate(xStep*xSpace,r.nextInt(nbRows)*ySpace + offset));
            xStep = r.nextInt(nbCols);
            offset = xStep % 2 == 0 ? 0 : yOffset;
            Coordinate p2 = pRef.translate(new Coordinate(xStep*xSpace,r.nextInt(nbRows)*ySpace + offset));
            p1.setOrdinate(2, 1.6);
            p2.setOrdinate(2, 1.6);

            List<Coordinate> h1 = computeRays.computeSideHull(true,p1, p2);
            List<Coordinate> h2 = computeRays.computeSideHull(false,p1, p2);

        }
        long timeLen = System.currentTimeMillis() - start;
        LOGGER.info(String.format("Benchmark done in %d millis. %d millis by hull", timeLen, timeLen / nbHull));
    }



    /**
     * Offset de Z coordinates by the height of the ground
     */
    public static final class SetCoordinateSequenceFilter implements CoordinateSequenceFilter {
        AtomicBoolean geometryChanged = new AtomicBoolean(false);
        double newValue;

        public SetCoordinateSequenceFilter(double newValue) {
            this.newValue = newValue;
        }

        @Override
        public void filter(CoordinateSequence coordinateSequence, int i) {
            Coordinate pt = coordinateSequence.getCoordinate(i);
            pt.setOrdinate(2,newValue);
            geometryChanged.set(true);
        }

        @Override
        public boolean isDone() {
            return false;
        }

        @Override
        public boolean isGeometryChanged() {
            return geometryChanged.get();
        }
    }

    private static final List<Integer> freqLvl = Collections.unmodifiableList(Arrays.asList(63, 125, 250, 500, 1000, 2000,
            4000, 8000));

    private static final double ERROR_EPSILON_TEST_T = 0.2;


    private void splCompare(double[] resultW, String testName, double[] expectedLevel, double splEpsilon) {
        for (int i = 0; i < resultW.length; i++) {
            double dba = resultW[i];
            double expected = expectedLevel[i];
            assertEquals("Unit test " + testName + " failed at " + freqLvl.get(i) + " Hz", expected, dba, splEpsilon);
        }
    }
//
//    private void writeVTKmesh(String filename, ComputeRaysOut propDataOut, MeshBuilder mesh) throws IOException {
//
//        int lengthPolygon = mesh.getPolygonWithHeight().get(0).geo.getBoundary().getCoordinates().length;
//
//        FileWriter fileWriter = new FileWriter(filename);
//        fileWriter.write("# vtk DataFile Version 2.0\n");
//        fileWriter.write("PropagationPath\n");
//        fileWriter.write("ASCII\n");
//        fileWriter.write("DATASET POLYDATA\n");
//        fileWriter.write("POINTS " + String.valueOf(propDataOut.propagationPaths.get(0).getPointList().size() + 2 * lengthPolygon) + " float\n");
//
//        GeometryFactory geometryFactory = new GeometryFactory();
//        List<Coordinate> coordinates = new ArrayList<>();
//        for (PropagationPath.PointPath p : propDataOut.propagationPaths.get(0).getPointList()) {
//            coordinates.add(p.coordinate);
//            fileWriter.write(String.valueOf(p.coordinate.x) + " " + String.valueOf(p.coordinate.y) + " " + String.valueOf(p.coordinate.z) + "\n");
//        }
//        LineString factoryLineString = geometryFactory.createLineString(coordinates.toArray(new Coordinate[coordinates.size()]));
//        WKTWriter wktWriter = new WKTWriter(3);
//        mesh.getPolygonWithHeight().get(0).geo.getCoordinate();
//        for (int j = 0; j < lengthPolygon; j++) {
//            double x = mesh.getPolygonWithHeight().get(0).geo.getBoundary().getCoordinates()[j].x;
//            double y = mesh.getPolygonWithHeight().get(0).geo.getBoundary().getCoordinates()[j].y;
//            double z = mesh.getPolygonWithHeight().get(0).geo.getBoundary().getCoordinates()[j].z;
//            fileWriter.write(String.valueOf(x) + " " + String.valueOf(y) + " " + String.valueOf(z) + "\n");
//            x = mesh.getPolygonWithHeight().get(0).geo.getBoundary().getCoordinates()[j].x;
//            y = mesh.getPolygonWithHeight().get(0).geo.getBoundary().getCoordinates()[j].y;
//            z = mesh.getPolygonWithHeight().get(0).getHeight();
//            fileWriter.write(String.valueOf(x) + " " + String.valueOf(y) + " " + String.valueOf(z) + "\n");
//        }
//
//        fileWriter.write("LINES 1\n");
//        fileWriter.write(String.valueOf(propDataOut.propagationPaths.get(0).getPointList().size()));
//        int i = 0;
//        for (PropagationPath.PointPath p : propDataOut.propagationPaths.get(0).getPointList()) {
//            fileWriter.write(" " + String.valueOf(i));
//            i++;
//        }
//        fileWriter.write("\n");
//
//        fileWriter.write("POLYGONS 1 " + String.valueOf(2 * lengthPolygon + 1) + "\n");
//
//        fileWriter.write(String.valueOf(2 * lengthPolygon));
//        for (int j = 0; j < 2 * lengthPolygon; j++) {
//            fileWriter.write(" " + String.valueOf(j + i));
//        }
//        fileWriter.write("\n");
//
//        fileWriter.close();
//    }
//
    private static void addGeometry(List<Geometry> geom, Geometry polygon) {
        if (polygon instanceof Polygon) {
            geom.add((Polygon) polygon);
        } else {
            for (int i = 0; i < polygon.getNumGeometries(); i++) {
                addGeometry(geom, polygon.getGeometryN(i));
            }
        }

    }

    private void writePLY(String filename, MeshBuilder mesh) throws IOException, LayerDelaunayError {
        PointsMerge pointsMerge = new PointsMerge(0.01);
        List<Geometry> triVertices2 = new ArrayList<>();
        Map<String,Integer> vertices2 = new HashMap<>();
        List<Coordinate> vertices3 = new ArrayList<>();
        GeometryFactory geometryFactory = new GeometryFactory();
        int k=0;
        for (MeshBuilder.PolygonWithHeight polygon : mesh.getPolygonWithHeight()) {
            double sumBuildingHeight=0;
            double minimumHeight = Double.MAX_VALUE;
            int count=0;
            for (Coordinate coordinate : polygon.getGeometry().getCoordinates()) {
                sumBuildingHeight += coordinate.z;
                minimumHeight = Math.min(minimumHeight, coordinate.z);
                count++;
            }
            double averageBuildingHeight = sumBuildingHeight / count;
            SetCoordinateSequenceFilter absoluteCoordinateSequenceFilter = new SetCoordinateSequenceFilter(minimumHeight);
            Polygon base = (Polygon) polygon.getGeometry().copy();
            base.apply(absoluteCoordinateSequenceFilter);
            GeometryCollection buildingExtruded = GeometryExtrude.extrudePolygonAsGeometry(base, polygon.getHeight() + (averageBuildingHeight - minimumHeight));
            addGeometry(triVertices2, buildingExtruded);
            for (Coordinate coordinate : buildingExtruded.getCoordinates()) {
                vertices2.put(coordinate.toString(),k);
                vertices3.add(coordinate);
                k++;
            }

        }
        int vertexCountG = mesh.getVertices().size();
        int vertexCountB = vertices3.size();
        int faceCountG = mesh.getTriangles().size();
        int faceCountB = triVertices2.size();
        int vertexCount = vertexCountG + vertexCountB;
        int faceCount = faceCountG + faceCountB;
        FileWriter fileWriter = new FileWriter(filename);
        fileWriter.write("ply\n");
        fileWriter.write("format ascii 1.0\n");
        fileWriter.write("element vertex " + vertexCount + "\n");
        fileWriter.write("property float x\n");
        fileWriter.write("property float y\n");
        fileWriter.write("property float z\n");
        fileWriter.write("property uchar green\n");
        fileWriter.write("property uchar red\n");
        fileWriter.write("property uchar blue\n");
        fileWriter.write("element face " + faceCount + "\n");
        fileWriter.write("property list uchar int vertex_index\n");
        fileWriter.write("end_header\n");

        for (int i = 0; i < vertexCountG; i++) {
            fileWriter.write(mesh.getVertices().get(i).x + " " + mesh.getVertices().get(i).y + " " + (mesh.getVertices().get(i).z) + " " + "255 0 0\n");
        }
        // Iterating over values only
        for (Coordinate vertice : vertices3) {
            //System.out.println("Value = " + value);
            fileWriter.write(vertice.x + " " + vertice.y + " " + (vertice.z) + " " + "0 0 255\n");
        }

        for (int i = 0; i < faceCountG; i++) {
            fileWriter.write("3 " + mesh.getTriangles().get(i).getA() + " " + mesh.getTriangles().get(i).getB() + " " + (mesh.getTriangles().get(i).getC()) + "\n");
        }
        for (int i=0;i<faceCountB;i++){
            Coordinate[] coordinates = triVertices2.get(i).getCoordinates();
            fileWriter.write(coordinates.length + " " );
            for (int j=0;j<coordinates.length;j++){
              fileWriter.write((vertexCountG+ vertices2.get(coordinates[j].toString()))+" ");
            }
            fileWriter.write("\n" );
        }
        fileWriter.close();
    }
//
//
    private void writeVTK(String filename, ComputeRaysOut propDataOut) throws IOException {


        FileWriter fileWriter = new FileWriter(filename);
        fileWriter.write("# vtk DataFile Version 2.0\n");
        fileWriter.write("PropagationPath\n");
        fileWriter.write("ASCII\n");
        fileWriter.write("DATASET POLYDATA\n");
        int nbPoints = 0;
        List<PropagationPath> propagationPaths = propDataOut.getPropagationPaths();
        for (int j = 0; j < propagationPaths.size(); j++) {
            nbPoints = nbPoints + propagationPaths.get(j).getPointList().size();
        }
        fileWriter.write("\n");
        fileWriter.write("POINTS " + String.valueOf(nbPoints) + " float\n");

        GeometryFactory geometryFactory = new GeometryFactory();
        List<Coordinate> coordinates = new ArrayList<>();
        for (int j = 0; j < propagationPaths.size(); j++) {
            for (PropagationPath.PointPath p : propagationPaths.get(j).getPointList()) {
                coordinates.add(p.coordinate);
                fileWriter.write(String.valueOf(p.coordinate.x) + " " + String.valueOf(p.coordinate.y) + " " + String.valueOf(p.coordinate.z) + "\n");
            }
        }
        LineString factoryLineString = geometryFactory.createLineString(coordinates.toArray(new Coordinate[coordinates.size()]));
        WKTWriter wktWriter = new WKTWriter(3);

        fileWriter.write("\n");
        fileWriter.write("LINES " + String.valueOf(propagationPaths.size()) + " " + String.valueOf(nbPoints + propagationPaths.size()) + "\n");
        int i = 0;
        for (int j = 0; j < propagationPaths.size(); j++) {
            fileWriter.write(String.valueOf(propagationPaths.get(j).getPointList().size()));

            for (PropagationPath.PointPath p : propagationPaths.get(j).getPointList()) {
                fileWriter.write(" " + String.valueOf(i));
                i++;
            }
            fileWriter.write("\n");
        }


        fileWriter.close();
    }
//
//
//    private static ArrayList<Double> asW(double... dbValues) {
//        ArrayList<Double> ret = new ArrayList<>(dbValues.length);
//        for (double db_m : dbValues) {
//            ret.add(PropagationProcess.dbaToW(db_m));
//        }
//        return ret;
//    }
//
//    /**
//     * Test Direct Field
//     */
//    @Test
//    public void DirectRay() throws LayerDelaunayError, IOException {
//        GeometryFactory factory = new GeometryFactory();
//        ////////////////////////////////////////////////////////////////////////////
//        //Add road source as one point
//        List<Geometry> srclst = new ArrayList<Geometry>();
//        srclst.add(factory.createPoint(new Coordinate(0, 0, 1)));
//        //Scene dimension
//        Envelope cellEnvelope = new Envelope(new Coordinate(-250., -250., 0.), new Coordinate(250, 250, 0.));
//        //Add source sound level
//        List<ArrayList<Double>> srcSpectrum = new ArrayList<ArrayList<Double>>();
//        srcSpectrum.add(asW(80.0, 90.0, 95.0, 100.0, 100.0, 100.0, 95.0, 90.0));
//        // GeometrySoilType
//        List<GeoWithSoilType> geoWithSoilTypeList = new ArrayList<>();
//        geoWithSoilTypeList.add(new GeoWithSoilType(factory.toGeometry(new Envelope(-250, 250, -250, 50)), 0.));
//
//        //Build query structure for sources
//        QueryGeometryStructure sourcesIndex = new QueryQuadTree();
//        int idsrc = 0;
//        for (Geometry src : srclst) {
//            sourcesIndex.appendGeometry(src, idsrc);
//            idsrc++;
//        }
//        //Create obstruction test object
//        MeshBuilder mesh = new MeshBuilder();
//        mesh.finishPolygonFeeding(cellEnvelope);
//
//        //Retrieve Delaunay triangulation of scene
//        List<Coordinate> vert = mesh.getVertices();
//        FastObstructionTest manager = new FastObstructionTest(mesh.getPolygonWithHeight(), mesh.getTriangles(),
//                mesh.getTriNeighbors(), mesh.getVertices());
//        // rose of favourable conditions
//        double[] favrose = new double[]{0.25, 0.25, 0.25, 0.25, 0.25, 0.25, 0.25, 0.25, 0.25, 0.25, 0.25, 0.25, 0.25, 0.25, 0.25, 0.25};
//
//        PropagationProcessData rayData = new PropagationProcessData(vert, manager, sourcesIndex, srclst, srcSpectrum,
//                freqLvl, 0, 0, 400, 400, 1., 0., favrose, 0.1, 0, null, geoWithSoilTypeList, true);
//
//        ComputeRaysOut propDataOut = new ComputeRaysOut();
//        ComputeRays computeRays = new ComputeRays(rayData, propDataOut);
//
//        computeRays.initStructures();
//
//        double energeticSum[] = new double[freqLvl.size()];
//        List<PropagationDebugInfo> debug = new ArrayList<>();
//        computeRays.computeRaysAtPosition(new Coordinate(200, 0, 4),0, energeticSum, debug);
//
//
//        /*PropagationProcessPathData propData = new PropagationProcessPathData();
//        propData.setTemperature(15);
//        propData.setHumidity(70);
//        EvaluateAttenuationCnossos evaluateAttenuationCnossos = new EvaluateAttenuationCnossos();
//        splCompare(evaluateAttenuationCnossos.evaluate(propDataOut.propagationPaths.get(0), propData), "Test T01", new double[]{-54, -54.1, -54.2, -54.5, -54.8, -55.8, -59.3, -73.0}, ERROR_EPSILON_TEST_T);
//*/
//        String filename = "target/test.vtk";
//        try {
//            writeVTK(filename, propDataOut);
//        } catch (IOException e) {
//            e.printStackTrace();
//        }
//    }
//
//
//    /**
//     * Test TC05 -- Reduced receiver height to include diffraction in some frequency bands
//     */
//    @Test
//    public void TC05() throws LayerDelaunayError, IOException {
//        GeometryFactory factory = new GeometryFactory();
//        ////////////////////////////////////////////////////////////////////////////
//        //Add road source as one point
//        List<Geometry> srclst = new ArrayList<Geometry>();
//        srclst.add(factory.createPoint(new Coordinate(10, 10, 1)));
//        //Scene dimension
//        Envelope cellEnvelope = new Envelope(new Coordinate(-250., -250., 0.), new Coordinate(250, 250, 0.));
//        //Add source sound level
//        List<ArrayList<Double>> srcSpectrum = new ArrayList<ArrayList<Double>>();
//        srcSpectrum.add(asW(80.0, 90.0, 95.0, 100.0, 100.0, 100.0, 95.0, 90.0));
//        // GeometrySoilType
//        List<GeoWithSoilType> geoWithSoilTypeList = new ArrayList<>();
//        geoWithSoilTypeList.add(new GeoWithSoilType(factory.toGeometry(new Envelope(0, 50, -20, 80)), 0.9));
//        geoWithSoilTypeList.add(new GeoWithSoilType(factory.toGeometry(new Envelope(50, 150, -20, 80)), 0.5));
//        geoWithSoilTypeList.add(new GeoWithSoilType(factory.toGeometry(new Envelope(150, 225, -20, 80)), 0.2));
//
//        //Build query structure for sources
//        QueryGeometryStructure sourcesIndex = new QueryQuadTree();
//        int idsrc = 0;
//        for (Geometry src : srclst) {
//            sourcesIndex.appendGeometry(src, idsrc);
//            idsrc++;
//        }
//        //Create obstruction test object
//        MeshBuilder mesh = new MeshBuilder();
//        // Add topographic points
//        //x1
//        mesh.addTopographicPoint(new Coordinate(0, 80, 0));
//        mesh.addTopographicPoint(new Coordinate(225, 80, 0));
//        mesh.addTopographicPoint(new Coordinate(225, -20, 0));
//        mesh.addTopographicPoint(new Coordinate(0, -20, 0));
//        mesh.addTopographicPoint(new Coordinate(120, -20, 0));
//        mesh.addTopographicPoint(new Coordinate(185, -5, 10));
//        mesh.addTopographicPoint(new Coordinate(205, -5, 10));
//        mesh.addTopographicPoint(new Coordinate(205, 75, 10));
//        mesh.addTopographicPoint(new Coordinate(185, 75, 10));
//        //x2
//        mesh.addTopographicPoint(new Coordinate(225, 80, 0));
//        mesh.addTopographicPoint(new Coordinate(225, -20, 0));
//        mesh.addTopographicPoint(new Coordinate(0, -20, 0));
//        mesh.addTopographicPoint(new Coordinate(0, 80, 0));
//        mesh.addTopographicPoint(new Coordinate(120, 80, 0));
//        mesh.addTopographicPoint(new Coordinate(205, -5, 10));
//        mesh.addTopographicPoint(new Coordinate(205, 75, 10));
//        mesh.addTopographicPoint(new Coordinate(185, 75, 10));
//        mesh.addTopographicPoint(new Coordinate(185, -5, 10));
//
//        mesh.finishPolygonFeeding(cellEnvelope);
//
//        //Retrieve Delaunay triangulation of scene
//        List<Coordinate> vert = mesh.getVertices();
//        FastObstructionTest manager = new FastObstructionTest(mesh.getPolygonWithHeight(), mesh.getTriangles(),
//                mesh.getTriNeighbors(), mesh.getVertices());
//        // rose of favourable conditions
//        double[] favrose = new double[]{0.25, 0.25, 0.25, 0.25, 0.25, 0.25, 0.25, 0.25, 0.25, 0.25, 0.25, 0.25, 0.25, 0.25, 0.25, 0.25};
//
//        PropagationProcessData rayData = new PropagationProcessData(vert, manager, sourcesIndex, srclst, srcSpectrum,
//                freqLvl, 0, 0, 400, 400, 1., 0., favrose, 0.1, 0, null, geoWithSoilTypeList, true);
//
//        ComputeRaysOut propDataOut = new ComputeRaysOut();
//        ComputeRays computeRays = new ComputeRays(rayData, propDataOut);
//
//        computeRays.initStructures();
//
//        double energeticSum[] = new double[freqLvl.size()];
//        List<PropagationDebugInfo> debug = new ArrayList<>();
//        computeRays.computeRaysAtPosition(new Coordinate(200, 50, 14), 0,energeticSum, debug);
//
//        String filename = "target/T05.vtk";
//        String filename2 = "target/T05.ply";
//        try {
//            writeVTK(filename, propDataOut);
//            writePLY(filename2, mesh);
//        } catch (IOException e) {
//            e.printStackTrace();
//        }
//
//    }
//
//
//    /**
//     * Test TC06 -- Reduced receiver height to include diffraction in some frequency bands
//     * This test
//     */
//
//    public void TC06() throws LayerDelaunayError {
//        // TODO Rayleigh stuff
//
//        GeometryFactory factory = new GeometryFactory();
//        ////////////////////////////////////////////////////////////////////////////
//        //Add road source as one point
//        List<Geometry> srclst = new ArrayList<Geometry>();
//        srclst.add(factory.createPoint(new Coordinate(10, 10, 1)));
//        //Scene dimension
//        Envelope cellEnvelope = new Envelope(new Coordinate(-250., -250., 0.), new Coordinate(250, 250, 0.));
//        //Add source sound level
//        List<ArrayList<Double>> srcSpectrum = new ArrayList<ArrayList<Double>>();
//        srcSpectrum.add(asW(80.0, 90.0, 95.0, 100.0, 100.0, 100.0, 95.0, 90.0));
//        // GeometrySoilType
//        List<GeoWithSoilType> geoWithSoilTypeList = new ArrayList<>();
//        geoWithSoilTypeList.add(new GeoWithSoilType(factory.toGeometry(new Envelope(0, 500, -20, 80)), 0.9));
//        geoWithSoilTypeList.add(new GeoWithSoilType(factory.toGeometry(new Envelope(50, 150, -20, 80)), 0.5));
//        geoWithSoilTypeList.add(new GeoWithSoilType(factory.toGeometry(new Envelope(150, 225, -20, 80)), 0.2));
//
//        //Build query structure for sources
//        QueryGeometryStructure sourcesIndex = new QueryQuadTree();
//        int idsrc = 0;
//        for (Geometry src : srclst) {
//            sourcesIndex.appendGeometry(src, idsrc);
//            idsrc++;
//        }
//        //Create obstruction test object
//        MeshBuilder mesh = new MeshBuilder();
//        // Add topographic points
//        //x1
//        mesh.addTopographicPoint(new Coordinate(0, 80, 0));
//        mesh.addTopographicPoint(new Coordinate(225, 80, 0));
//        mesh.addTopographicPoint(new Coordinate(225, -20, 0));
//        mesh.addTopographicPoint(new Coordinate(0, -20, 0));
//        mesh.addTopographicPoint(new Coordinate(120, -20, 0));
//        mesh.addTopographicPoint(new Coordinate(185, -5, 10));
//        mesh.addTopographicPoint(new Coordinate(205, -5, 10));
//        mesh.addTopographicPoint(new Coordinate(205, 75, 10));
//        mesh.addTopographicPoint(new Coordinate(185, 75, 10));
//        //x2
//        mesh.addTopographicPoint(new Coordinate(225, 80, 0));
//        mesh.addTopographicPoint(new Coordinate(225, -20, 0));
//        mesh.addTopographicPoint(new Coordinate(0, -20, 0));
//        mesh.addTopographicPoint(new Coordinate(0, 80, 0));
//        mesh.addTopographicPoint(new Coordinate(120, 80, 0));
//        mesh.addTopographicPoint(new Coordinate(205, -5, 10));
//        mesh.addTopographicPoint(new Coordinate(205, 75, 10));
//        mesh.addTopographicPoint(new Coordinate(185, 75, 10));
//        mesh.addTopographicPoint(new Coordinate(185, -5, 10));
//
//        mesh.finishPolygonFeeding(cellEnvelope);
//
//        //Retrieve Delaunay triangulation of scene
//        List<Coordinate> vert = mesh.getVertices();
//        FastObstructionTest manager = new FastObstructionTest(mesh.getPolygonWithHeight(), mesh.getTriangles(),
//                mesh.getTriNeighbors(), mesh.getVertices());
//        // rose of favourable conditions
//        double[] favrose = new double[]{0.25, 0.25, 0.25, 0.25, 0.25, 0.25, 0.25, 0.25, 0.25, 0.25, 0.25, 0.25, 0.25, 0.25, 0.25, 0.25};
//
//        PropagationProcessData rayData = new PropagationProcessData(vert, manager, sourcesIndex, srclst, srcSpectrum,
//                freqLvl, 0, 0, 400, 400, 1., 0., favrose, 0.1, 0, null, geoWithSoilTypeList, true);
//
//        ComputeRaysOut propDataOut = new ComputeRaysOut();
//        ComputeRays computeRays = new ComputeRays(rayData, propDataOut);
//
//        computeRays.initStructures();
//        double energeticSum[] = new double[freqLvl.size()];
//        List<PropagationDebugInfo> debug = new ArrayList<>();
//        computeRays.computeRaysAtPosition(new Coordinate(200, 50, 11.5), 0,energeticSum, debug);
//        assertEquals(true, false);
//    }
//
//
//    /**
//     * Test TC07 -- Flat ground with spatially varying acoustic properties and long barrier
//     */
//    @Test
//    public void TC07() throws LayerDelaunayError {
//        GeometryFactory factory = new GeometryFactory();
//        ////////////////////////////////////////////////////////////////////////////
//        //Add road source as one point
//        List<Geometry> srclst = new ArrayList<Geometry>();
//        srclst.add(factory.createPoint(new Coordinate(10, 10, 1)));
//        //Scene dimension
//        Envelope cellEnvelope = new Envelope(new Coordinate(-300., -300., 0.), new Coordinate(300, 300, 0.));
//        //Add source sound level
//        List<ArrayList<Double>> srcSpectrum = new ArrayList<ArrayList<Double>>();
//        srcSpectrum.add(asW(80.0, 90.0, 95.0, 100.0, 100.0, 100.0, 95.0, 90.0));
//        // GeometrySoilType
//        List<GeoWithSoilType> geoWithSoilTypeList = new ArrayList<>();
//        geoWithSoilTypeList.add(new GeoWithSoilType(factory.toGeometry(new Envelope(0, 50, -250, 250)), 0.9));
//        geoWithSoilTypeList.add(new GeoWithSoilType(factory.toGeometry(new Envelope(50, 150, -250, 250)), 0.5));
//        geoWithSoilTypeList.add(new GeoWithSoilType(factory.toGeometry(new Envelope(150, 225, -250, 250)), 0.2));
//
//        //Build query structure for sources
//        QueryGeometryStructure sourcesIndex = new QueryQuadTree();
//        int idsrc = 0;
//        for (Geometry src : srclst) {
//            sourcesIndex.appendGeometry(src, idsrc);
//            idsrc++;
//        }
//        //Create obstruction test object
//        MeshBuilder mesh = new MeshBuilder();
//
//        // Add building
//        mesh.addGeometry(factory.createPolygon(new Coordinate[]{
//                new Coordinate(100, 240, 0),
//                new Coordinate(100.1, 240, 0),
//                new Coordinate(265.1, -180, 0),
//                new Coordinate(265, -180, 0),
//                new Coordinate(100, 240, 0)}), 6);
//
//        mesh.finishPolygonFeeding(cellEnvelope);
//
//        //Retrieve Delaunay triangulation of scene
//        List<Coordinate> vert = mesh.getVertices();
//        FastObstructionTest manager = new FastObstructionTest(mesh.getPolygonWithHeight(), mesh.getTriangles(),
//                mesh.getTriNeighbors(), mesh.getVertices());
//        // rose of favourable conditions
//        double[] favrose = new double[]{0.25, 0.25, 0.25, 0.25, 0.25, 0.25, 0.25, 0.25, 0.25, 0.25, 0.25, 0.25, 0.25, 0.25, 0.25, 0.25};
//
//        PropagationProcessData rayData = new PropagationProcessData(vert, manager, sourcesIndex, srclst, srcSpectrum,
//                freqLvl, 1, 0, 250, 250, 1., 0., favrose, 0.1, 0, null, geoWithSoilTypeList, true);
//
//        ComputeRaysOut propDataOut = new ComputeRaysOut();
//        ComputeRays computeRays = new ComputeRays(rayData, propDataOut);
//
//        computeRays.initStructures();
//
//        double energeticSum[] = new double[freqLvl.size()];
//        List<PropagationDebugInfo> debug = new ArrayList<>();
//        computeRays.computeRaysAtPosition(new Coordinate(200, 50, 4), 0,energeticSum, debug);
//
//        String filename = "target/T07.vtk";
//        String filename2 = "target/T07.ply";
//        try {
//            writeVTK(filename, propDataOut);
//            writePLY(filename2, mesh);
//        } catch (IOException e) {
//            e.printStackTrace();
//        }
//
//    }
//
//    /**
//     * Test TC08 -- Flat ground with spatially varying acoustic properties and short barrier
//     */
//    @Test
//    public void TC08() throws LayerDelaunayError {
//        GeometryFactory factory = new GeometryFactory();
//        ////////////////////////////////////////////////////////////////////////////
//        //Add road source as one point
//        List<Geometry> srclst = new ArrayList<Geometry>();
//        srclst.add(factory.createPoint(new Coordinate(10, 10, 1)));
//        //Scene dimension
//        Envelope cellEnvelope = new Envelope(new Coordinate(-300., -300., 0.), new Coordinate(300, 300, 0.));
//        //Add source sound level
//        List<ArrayList<Double>> srcSpectrum = new ArrayList<ArrayList<Double>>();
//        srcSpectrum.add(asW(80.0, 90.0, 95.0, 100.0, 100.0, 100.0, 95.0, 90.0));
//        // GeometrySoilType
//        List<GeoWithSoilType> geoWithSoilTypeList = new ArrayList<>();
//        geoWithSoilTypeList.add(new GeoWithSoilType(factory.toGeometry(new Envelope(0, 50, -250, 250)), 0.9));
//        geoWithSoilTypeList.add(new GeoWithSoilType(factory.toGeometry(new Envelope(50, 150, -250, 250)), 0.5));
//        geoWithSoilTypeList.add(new GeoWithSoilType(factory.toGeometry(new Envelope(150, 225, -250, 250)), 0.2));
//
//        //Build query structure for sources
//        QueryGeometryStructure sourcesIndex = new QueryQuadTree();
//        int idsrc = 0;
//        for (Geometry src : srclst) {
//            sourcesIndex.appendGeometry(src, idsrc);
//            idsrc++;
//        }
//        //Create obstruction test object
//        MeshBuilder mesh = new MeshBuilder();
//
//        // Add building
//        mesh.addGeometry(factory.createPolygon(new Coordinate[]{
//                new Coordinate(175, 50, 0),
//                new Coordinate(175.01, 50, 0),
//                new Coordinate(190.01, 10, 0),
//                new Coordinate(190, 10, 0),
//                new Coordinate(175, 50, 0)}), 6);
//
//        mesh.finishPolygonFeeding(cellEnvelope);
//
//        //Retrieve Delaunay triangulation of scene
//        List<Coordinate> vert = mesh.getVertices();
//        FastObstructionTest manager = new FastObstructionTest(mesh.getPolygonWithHeight(), mesh.getTriangles(),
//                mesh.getTriNeighbors(), mesh.getVertices());
//        // rose of favourable conditions
//        double[] favrose = new double[]{0.25, 0.25, 0.25, 0.25, 0.25, 0.25, 0.25, 0.25, 0.25, 0.25, 0.25, 0.25, 0.25, 0.25, 0.25, 0.25};
//
//        PropagationProcessData rayData = new PropagationProcessData(vert, manager, sourcesIndex, srclst, srcSpectrum,
//                freqLvl, 1, 1, 300, 300, 1., 0., favrose, 0.1, 0, null, geoWithSoilTypeList, true);
//
//        ComputeRaysOut propDataOut = new ComputeRaysOut();
//        ComputeRays computeRays = new ComputeRays(rayData, propDataOut);
//
//        computeRays.initStructures();
//
//        double energeticSum[] = new double[freqLvl.size()];
//        List<PropagationDebugInfo> debug = new ArrayList<>();
//        computeRays.computeRaysAtPosition(new Coordinate(200, 50, 4), 0,energeticSum, debug);
//
//        String filename = "target/T08.vtk";
//        String filename2 = "target/T08.ply";
//        try {
//            writeVTK(filename, propDataOut);
//            writePLY(filename2, mesh);
//        } catch (IOException e) {
//            e.printStackTrace();
//        }
//
//    }
//
//    /**
//     * Test TC09 -- Ground with spatially varying heights and and acoustic properties and short
//     * barrier
//     */
//
//    public void TC09() throws LayerDelaunayError {
//        // Impossible shape for NoiseModelling
//        assertEquals(true, false);
//    }
//
//    /**
//     * Test TC10 -- Flat ground with homogeneous acoustic properties and cubic building – receiver
//     * at low height
//     */
//
//    public void TC10() throws LayerDelaunayError {
//        GeometryFactory factory = new GeometryFactory();
//        ////////////////////////////////////////////////////////////////////////////
//        //Add road source as one point
//        List<Geometry> srclst = new ArrayList<Geometry>();
//        srclst.add(factory.createPoint(new Coordinate(50, 10, 1)));
//        //Scene dimension
//        Envelope cellEnvelope = new Envelope(new Coordinate(-300., -300., 0.), new Coordinate(300, 300, 0.));
//        //Add source sound level
//        List<ArrayList<Double>> srcSpectrum = new ArrayList<ArrayList<Double>>();
//        srcSpectrum.add(asW(80.0, 90.0, 95.0, 100.0, 100.0, 100.0, 95.0, 90.0));
//        // GeometrySoilType
//        List<GeoWithSoilType> geoWithSoilTypeList = new ArrayList<>();
//        geoWithSoilTypeList.add(new GeoWithSoilType(factory.toGeometry(new Envelope(0, 50, -250, 250)), 0.9));
//        geoWithSoilTypeList.add(new GeoWithSoilType(factory.toGeometry(new Envelope(50, 150, -250, 250)), 0.5));
//        geoWithSoilTypeList.add(new GeoWithSoilType(factory.toGeometry(new Envelope(150, 225, -250, 250)), 0.2));
//
//        //Build query structure for sources
//        QueryGeometryStructure sourcesIndex = new QueryQuadTree();
//        int idsrc = 0;
//        for (Geometry src : srclst) {
//            sourcesIndex.appendGeometry(src, idsrc);
//            idsrc++;
//        }
//        //Create obstruction test object
//        MeshBuilder mesh = new MeshBuilder();
//
//        // Add building
//        mesh.addGeometry(factory.createPolygon(new Coordinate[]{
//                new Coordinate(55, 5, 0),
//                new Coordinate(65, 5, 0),
//                new Coordinate(65, 15, 0),
//                new Coordinate(55, 15, 0),
//                new Coordinate(55, 5, 0)}), 10);
//
//        mesh.finishPolygonFeeding(cellEnvelope);
//
//        //Retrieve Delaunay triangulation of scene
//        List<Coordinate> vert = mesh.getVertices();
//        FastObstructionTest manager = new FastObstructionTest(mesh.getPolygonWithHeight(), mesh.getTriangles(),
//                mesh.getTriNeighbors(), mesh.getVertices());
//        // rose of favourable conditions
//        double[] favrose = new double[]{0.25, 0.25, 0.25, 0.25, 0.25, 0.25, 0.25, 0.25, 0.25, 0.25, 0.25, 0.25, 0.25, 0.25, 0.25, 0.25};
//
//        PropagationProcessData rayData = new PropagationProcessData(vert, manager, sourcesIndex, srclst, srcSpectrum,
//                freqLvl, 1, 5, 400, 400, 1., 0., favrose, 0.1, 0, null, geoWithSoilTypeList, true);
//
//        ComputeRaysOut propDataOut = new ComputeRaysOut();
//        ComputeRays computeRays = new ComputeRays(rayData, propDataOut);
//
//        computeRays.initStructures();
//
//        double energeticSum[] = new double[freqLvl.size()];
//        List<PropagationDebugInfo> debug = new ArrayList<>();
//        computeRays.computeRaysAtPosition(new Coordinate(70, 10, 4), 0,energeticSum, debug);
//        String filename = "target/T09.vtk";
//        String filename2 = "target/T09.ply";
//        try {
//            writeVTK(filename, propDataOut);
//            writePLY(filename2, mesh);
//        } catch (IOException e) {
//            e.printStackTrace();
//        }
//
//    }
//
//    /**
//     * Test TC11 -- Flat ground with homogeneous acoustic properties and cubic building – receiver
//     * at large height
//     */
//    @Test
//    public void TC11() throws LayerDelaunayError {
//        GeometryFactory factory = new GeometryFactory();
//        ////////////////////////////////////////////////////////////////////////////
//        //Add road source as one point
//        List<Geometry> srclst = new ArrayList<Geometry>();
//        srclst.add(factory.createPoint(new Coordinate(50, 10, 1)));
//        //Scene dimension
//        Envelope cellEnvelope = new Envelope(new Coordinate(-300., -300., 0.), new Coordinate(300, 300, 0.));
//        //Add source sound level
//        List<ArrayList<Double>> srcSpectrum = new ArrayList<ArrayList<Double>>();
//        srcSpectrum.add(asW(80.0, 90.0, 95.0, 100.0, 100.0, 100.0, 95.0, 90.0));
//        // GeometrySoilType
//        List<GeoWithSoilType> geoWithSoilTypeList = new ArrayList<>();
//        geoWithSoilTypeList.add(new GeoWithSoilType(factory.toGeometry(new Envelope(0, 50, -250, 250)), 0.9));
//        geoWithSoilTypeList.add(new GeoWithSoilType(factory.toGeometry(new Envelope(50, 150, -250, 250)), 0.5));
//        geoWithSoilTypeList.add(new GeoWithSoilType(factory.toGeometry(new Envelope(150, 225, -250, 250)), 0.2));
//
//        //Build query structure for sources
//        QueryGeometryStructure sourcesIndex = new QueryQuadTree();
//        int idsrc = 0;
//        for (Geometry src : srclst) {
//            sourcesIndex.appendGeometry(src, idsrc);
//            idsrc++;
//        }
//        //Create obstruction test object
//        MeshBuilder mesh = new MeshBuilder();
//
//        // Add building
//        mesh.addGeometry(factory.createPolygon(new Coordinate[]{
//                new Coordinate(55, 5,0),
//                new Coordinate(65, 5,0),
//                new Coordinate(65, 15,0),
//                new Coordinate(55, 15,0),
//                new Coordinate(55, 5,0)}), 10);
//
//        mesh.finishPolygonFeeding(cellEnvelope);
//
//        //Retrieve Delaunay triangulation of scene
//        List<Coordinate> vert = mesh.getVertices();
//        FastObstructionTest manager = new FastObstructionTest(mesh.getPolygonWithHeight(), mesh.getTriangles(),
//                mesh.getTriNeighbors(), mesh.getVertices());
//        // rose of favourable conditions
//        double[] favrose = new double[]{0.25, 0.25, 0.25, 0.25, 0.25, 0.25, 0.25, 0.25, 0.25, 0.25, 0.25, 0.25, 0.25, 0.25, 0.25, 0.25};
//
//        PropagationProcessData rayData = new PropagationProcessData(vert, manager, sourcesIndex, srclst, srcSpectrum,
//                freqLvl, 1, 5, 400, 400, 1., 0., favrose, 0.1, 0, null, geoWithSoilTypeList, true);
//
//        ComputeRaysOut propDataOut = new ComputeRaysOut();
//        ComputeRays computeRays = new ComputeRays(rayData, propDataOut);
//
//        computeRays.initStructures();
//
//        double energeticSum[] = new double[freqLvl.size()];
//        List<PropagationDebugInfo> debug = new ArrayList<>();
//        computeRays.computeRaysAtPosition(new Coordinate(70, 10, 15), 0,energeticSum, debug);
//        String filename = "target/T11.vtk";
//        String filename2 = "target/T11.ply";
//        try {
//            writeVTK(filename, propDataOut);
//            writePLY(filename2, mesh);
//        } catch (IOException e) {
//            e.printStackTrace();
//        }
//
//    }
//
//    /**
//     * Test TC12 -- Flat ground with homogeneous acoustic properties and polygonal building –
//     * receiver at low height
//     */
//    @Test
//    public void TC12() throws LayerDelaunayError {
//        GeometryFactory factory = new GeometryFactory();
//        ////////////////////////////////////////////////////////////////////////////
//        //Add road source as one point
//        List<Geometry> srclst = new ArrayList<Geometry>();
//        srclst.add(factory.createPoint(new Coordinate(0, 10, 1)));
//        //Scene dimension
//        Envelope cellEnvelope = new Envelope(new Coordinate(-300., -300., 0.), new Coordinate(300, 300, 0.));
//        //Add source sound level
//        List<ArrayList<Double>> srcSpectrum = new ArrayList<ArrayList<Double>>();
//        srcSpectrum.add(asW(80.0, 90.0, 95.0, 100.0, 100.0, 100.0, 95.0, 90.0));
//        // GeometrySoilType
//        List<GeoWithSoilType> geoWithSoilTypeList = new ArrayList<>();
//        geoWithSoilTypeList.add(new GeoWithSoilType(factory.toGeometry(new Envelope(0, 50, -250, 250)), 0.9));
//        geoWithSoilTypeList.add(new GeoWithSoilType(factory.toGeometry(new Envelope(50, 150, -250, 250)), 0.5));
//        geoWithSoilTypeList.add(new GeoWithSoilType(factory.toGeometry(new Envelope(150, 225, -250, 250)), 0.2));
//
//        //Build query structure for sources
//        QueryGeometryStructure sourcesIndex = new QueryQuadTree();
//        int idsrc = 0;
//        for (Geometry src : srclst) {
//            sourcesIndex.appendGeometry(src, idsrc);
//            idsrc++;
//        }
//        //Create obstruction test object
//        MeshBuilder mesh = new MeshBuilder();
//
//        // Add building
//        mesh.addGeometry(factory.createPolygon(new Coordinate[]{
//                new Coordinate(11., 15.5, 0),
//                new Coordinate(12., 13, 0),
//                new Coordinate(14.5, 12, 0),
//                new Coordinate(17.0, 13, 0),
//                new Coordinate(18.0, 15.5, 0),
//                new Coordinate(17.0, 18, 0),
//                new Coordinate(14.5, 19, 0),
//                new Coordinate(12.0, 18, 0),
//                new Coordinate(11, 15.5, 0)}), 10);
//
//        mesh.finishPolygonFeeding(cellEnvelope);
//
//        //Retrieve Delaunay triangulation of scene
//        List<Coordinate> vert = mesh.getVertices();
//        FastObstructionTest manager = new FastObstructionTest(mesh.getPolygonWithHeight(), mesh.getTriangles(),
//                mesh.getTriNeighbors(), mesh.getVertices());
//        // rose of favourable conditions
//        double[] favrose = new double[]{0.25, 0.25, 0.25, 0.25, 0.25, 0.25, 0.25, 0.25, 0.25, 0.25, 0.25, 0.25, 0.25, 0.25, 0.25, 0.25};
//
//        PropagationProcessData rayData = new PropagationProcessData(vert, manager, sourcesIndex, srclst, srcSpectrum,
//                freqLvl, 1, 5, 400, 400, 1., 0., favrose, 0.1, 0, null, geoWithSoilTypeList, true);
//
//        ComputeRaysOut propDataOut = new ComputeRaysOut();
//        ComputeRays computeRays = new ComputeRays(rayData, propDataOut);
//
//        computeRays.initStructures();
//
//        double energeticSum[] = new double[freqLvl.size()];
//        List<PropagationDebugInfo> debug = new ArrayList<>();
//        computeRays.computeRaysAtPosition(new Coordinate(30, 20, 6), 0,energeticSum, debug);
//        String filename = "target/T12.vtk";
//        String filename2 = "target/T12.ply";
//        try {
//            writeVTK(filename, propDataOut);
//            writePLY(filename2, mesh);
//        } catch (IOException e) {
//            e.printStackTrace();
//        }
//
//    }
//
//
//    /**
//     * Test TC13 -- Ground with spatially varying heights and acoustic properties and polygonal
//     * building
//     */
//    @Test
//    public void TC13() throws LayerDelaunayError {
//        GeometryFactory factory = new GeometryFactory();
//        ////////////////////////////////////////////////////////////////////////////
//        //Add road source as one point
//        List<Geometry> srclst = new ArrayList<Geometry>();
//        srclst.add(factory.createPoint(new Coordinate(10, 10, 1)));
//        //Scene dimension
//        Envelope cellEnvelope = new Envelope(new Coordinate(-300., -300., 0.), new Coordinate(300, 300, 0.));
//        //Add source sound level
//        List<ArrayList<Double>> srcSpectrum = new ArrayList<ArrayList<Double>>();
//        srcSpectrum.add(asW(80.0, 90.0, 95.0, 100.0, 100.0, 100.0, 95.0, 90.0));
//        // GeometrySoilType
//        List<GeoWithSoilType> geoWithSoilTypeList = new ArrayList<>();
//        geoWithSoilTypeList.add(new GeoWithSoilType(factory.toGeometry(new Envelope(0, 50, -250, 250)), 0.9));
//        geoWithSoilTypeList.add(new GeoWithSoilType(factory.toGeometry(new Envelope(50, 150, -250, 250)), 0.5));
//        geoWithSoilTypeList.add(new GeoWithSoilType(factory.toGeometry(new Envelope(150, 225, -250, 250)), 0.2));
//
//        //Build query structure for sources
//        QueryGeometryStructure sourcesIndex = new QueryQuadTree();
//        int idsrc = 0;
//        for (Geometry src : srclst) {
//            sourcesIndex.appendGeometry(src, idsrc);
//            idsrc++;
//        }
//        //Create obstruction test object
//        MeshBuilder mesh = new MeshBuilder();
//
//        // Add building
//        mesh.addGeometry(factory.createPolygon(new Coordinate[]{
//                new Coordinate(169.4, 41.0, 0),
//                new Coordinate(172.5, 33.5, 0),
//                new Coordinate(180.0, 30.4, 0),
//                new Coordinate(187.5, 33.5, 0),
//                new Coordinate(190.6, 41.0, 0),
//                new Coordinate(187.5, 48.5, 0),
//                new Coordinate(180.0, 51.6, 0),
//                new Coordinate(172.5, 48.5, 0),
//                new Coordinate(169.4, 41.0, 0)}), 30);
//
//        //x1
//        mesh.addTopographicPoint(new Coordinate(0, 80, 0));
//        mesh.addTopographicPoint(new Coordinate(225, 80, 0));
//        mesh.addTopographicPoint(new Coordinate(225, -20, 0));
//        mesh.addTopographicPoint(new Coordinate(0, -20, 0));
//        mesh.addTopographicPoint(new Coordinate(120, -20, 0));
//        mesh.addTopographicPoint(new Coordinate(185, -5, 10));
//        mesh.addTopographicPoint(new Coordinate(205, -5, 10));
//        mesh.addTopographicPoint(new Coordinate(205, 75, 10));
//        mesh.addTopographicPoint(new Coordinate(185, 75, 10));
//        //x2
//        mesh.addTopographicPoint(new Coordinate(225, 80, 0));
//        mesh.addTopographicPoint(new Coordinate(225, -20, 0));
//        mesh.addTopographicPoint(new Coordinate(0, -20, 0));
//        mesh.addTopographicPoint(new Coordinate(0, 80, 0));
//        mesh.addTopographicPoint(new Coordinate(120, 80, 0));
//        mesh.addTopographicPoint(new Coordinate(205, -5, 10));
//        mesh.addTopographicPoint(new Coordinate(205, 75, 10));
//        mesh.addTopographicPoint(new Coordinate(185, 75, 10));
//        mesh.addTopographicPoint(new Coordinate(185, -5, 10));
//        mesh.finishPolygonFeeding(cellEnvelope);
//
//        //Retrieve Delaunay triangulation of scene
//        List<Coordinate> vert = mesh.getVertices();
//        FastObstructionTest manager = new FastObstructionTest(mesh.getPolygonWithHeight(), mesh.getTriangles(),
//                mesh.getTriNeighbors(), mesh.getVertices());
//        // rose of favourable conditions
//        double[] favrose = new double[]{0.25, 0.25, 0.25, 0.25, 0.25, 0.25, 0.25, 0.25, 0.25, 0.25, 0.25, 0.25, 0.25, 0.25, 0.25, 0.25};
//
//        PropagationProcessData rayData = new PropagationProcessData(vert, manager, sourcesIndex, srclst, srcSpectrum,
//                freqLvl, 1, 5, 400, 400, 1., 0., favrose, 0.1, 0, null, geoWithSoilTypeList, true);
//
//        ComputeRaysOut propDataOut = new ComputeRaysOut();
//        ComputeRays computeRays = new ComputeRays(rayData, propDataOut);
//
//        computeRays.initStructures();
//
//        double energeticSum[] = new double[freqLvl.size()];
//        List<PropagationDebugInfo> debug = new ArrayList<>();
//        computeRays.computeRaysAtPosition(new Coordinate(200, 50, 28.5), 0,energeticSum, debug);
//        String filename = "target/T13.vtk";
//        String filename2 = "target/T13.ply";
//        try {
//            writeVTK(filename, propDataOut);
//            writePLY(filename2, mesh);
//        } catch (IOException e) {
//            e.printStackTrace();
//        }
//    }
//
//    /**
//     * Test TC14 -- Flat ground with homogeneous acoustic properties and polygonal building –
//     * receiver at large height
//     */
//    @Test
//    public void TC14() throws LayerDelaunayError {
//        GeometryFactory factory = new GeometryFactory();
//        ////////////////////////////////////////////////////////////////////////////
//        //Add road source as one point
//        List<Geometry> srclst = new ArrayList<Geometry>();
//        srclst.add(factory.createPoint(new Coordinate(8, 10, 1)));
//        //Scene dimension
//        Envelope cellEnvelope = new Envelope(new Coordinate(-300., -300., 0.), new Coordinate(300, 300, 0.));
//        //Add source sound level
//        List<ArrayList<Double>> srcSpectrum = new ArrayList<ArrayList<Double>>();
//        srcSpectrum.add(asW(80.0, 90.0, 95.0, 100.0, 100.0, 100.0, 95.0, 90.0));
//        // GeometrySoilType
//        List<GeoWithSoilType> geoWithSoilTypeList = new ArrayList<>();
//        geoWithSoilTypeList.add(new GeoWithSoilType(factory.toGeometry(new Envelope(-300, 300, -300, 300)), 0.2));
//
//        //Build query structure for sources
//        QueryGeometryStructure sourcesIndex = new QueryQuadTree();
//        int idsrc = 0;
//        for (Geometry src : srclst) {
//            sourcesIndex.appendGeometry(src, idsrc);
//            idsrc++;
//        }
//        //Create obstruction test object
//        MeshBuilder mesh = new MeshBuilder();
//
//        // Add building
//        mesh.addGeometry(factory.createPolygon(new Coordinate[]{
//                new Coordinate(11., 15.5, 0),
//                new Coordinate(12., 13, 0),
//                new Coordinate(14.5, 12, 0),
//                new Coordinate(17.0, 13, 0),
//                new Coordinate(18.0, 15.5, 0),
//                new Coordinate(17.0, 18, 0),
//                new Coordinate(14.5, 19, 0),
//                new Coordinate(12.0, 18, 0),
//                new Coordinate(11, 15.5, 0)}), 10);
//
//        mesh.finishPolygonFeeding(cellEnvelope);
//
//        //Retrieve Delaunay triangulation of scene
//        List<Coordinate> vert = mesh.getVertices();
//        FastObstructionTest manager = new FastObstructionTest(mesh.getPolygonWithHeight(), mesh.getTriangles(),
//                mesh.getTriNeighbors(), mesh.getVertices());
//        // rose of favourable conditions
//        double[] favrose = new double[]{0.25, 0.25, 0.25, 0.25, 0.25, 0.25, 0.25, 0.25, 0.25, 0.25, 0.25, 0.25, 0.25, 0.25, 0.25, 0.25};
//
//        PropagationProcessData rayData = new PropagationProcessData(vert, manager, sourcesIndex, srclst, srcSpectrum,
//                freqLvl, 1, 5, 400, 400, 1., 0., favrose, 0.1, 0, null, geoWithSoilTypeList, true);
//
//        ComputeRaysOut propDataOut = new ComputeRaysOut();
//        ComputeRays computeRays = new ComputeRays(rayData, propDataOut);
//
//        computeRays.initStructures();
//
//        double energeticSum[] = new double[freqLvl.size()];
//        List<PropagationDebugInfo> debug = new ArrayList<>();
//        computeRays.computeRaysAtPosition(new Coordinate(25, 20, 23), 0,energeticSum, debug);
//        String filename = "target/T14.vtk";
//        String filename2 = "target/T14.ply";
//        try {
//            writeVTK(filename, propDataOut);
//            writePLY(filename2, mesh);
//        } catch (IOException e) {
//            e.printStackTrace();
//        }
//    }
//
//


    /**
     * Test TC14 -- Flat ground with homogeneous acoustic properties and polygonal building –
     * receiver at large height
     */
    @Test
    public void TC14() throws LayerDelaunayError, IOException {
        GeometryFactory factory = new GeometryFactory();
        //Scene dimension
        Envelope cellEnvelope = new Envelope(new Coordinate(-300., -300., 0.), new Coordinate(300, 300, 0.));

        //Create obstruction test object
        MeshBuilder mesh = new MeshBuilder();

        // Add building
        mesh.addGeometry(factory.createPolygon(new Coordinate[]{
                new Coordinate(11., 15.5, 0),
                new Coordinate(12., 13, 0),
                new Coordinate(14.5, 12, 0),
                new Coordinate(17.0, 13, 0),
                new Coordinate(18.0, 15.5, 0),
                new Coordinate(17.0, 18, 0),
                new Coordinate(14.5, 19, 0),
                new Coordinate(12.0, 18, 0),
                new Coordinate(11, 15.5, 0)}), 10);

        mesh.finishPolygonFeeding(cellEnvelope);

        //Retrieve Delaunay triangulation of scene
        FastObstructionTest manager = new FastObstructionTest(mesh.getPolygonWithHeight(), mesh.getTriangles(),
                mesh.getTriNeighbors(), mesh.getVertices());

        PropagationProcessData rayData = new PropagationProcessData(manager);
        rayData.addReceiver(new Coordinate(25, 20, 23));
        rayData.addSource(factory.createPoint(new Coordinate(8, 10, 1)));
        rayData.setComputeHorizontalDiffraction(true);
        rayData.addSoilType(new GeoWithSoilType(factory.toGeometry(new Envelope(-300, 300, -300, 300)), 0.2));
        rayData.setComputeVerticalDiffraction(true);
        PropagationProcessPathData attData = new PropagationProcessPathData();
        ComputeRaysOut propDataOut = new ComputeRaysOut(true, attData);
        ComputeRays computeRays = new ComputeRays(rayData);
        computeRays.setThreadCount(1);
        computeRays.run(propDataOut);
        exportRays("target/T14", propDataOut);
        //assertRaysEquals(TestComputeRays.class.getResourceAsStream("T14.geojson"), propDataOut);
    }
    /**
     * Test TC15 -- Flat ground with homogeneous acoustic properties and four buildings
     */
    @Test
    public void TC15() throws LayerDelaunayError, IOException {
        GeometryFactory factory = new GeometryFactory();
        //Scene dimension
        Envelope cellEnvelope = new Envelope(new Coordinate(-300., -300., 0.), new Coordinate(300, 300, 0.));

        //Create obstruction test object
        MeshBuilder mesh = new MeshBuilder();

        // Add building
        mesh.addGeometry(factory.createPolygon(new Coordinate[]{
                new Coordinate(55.0, 5.0, 0),
                new Coordinate(65.0, 5.0, 0),
                new Coordinate(65.0, 15.0, 0),
                new Coordinate(55.0, 15.0, 0),
                new Coordinate(55.0, 5.0, 0)}), 8);

        mesh.addGeometry(factory.createPolygon(new Coordinate[]{
                new Coordinate(70, 14.5, 0),
                new Coordinate(80.0, 10.2, 0),
                new Coordinate(80.0, 20.2, 0),
                new Coordinate(70, 14.5, 0)}), 12);

        mesh.addGeometry(factory.createPolygon(new Coordinate[]{
                new Coordinate(90.1, 19.5, 0),
                new Coordinate(93.3, 17.8, 0),
                new Coordinate(87.3, 6.6, 0),
                new Coordinate(84.1, 8.3, 0),
                new Coordinate(90.1, 19.5, 0)}), 10);

        mesh.addGeometry(factory.createPolygon(new Coordinate[]{
                new Coordinate(94.9, 14.1, 0),
                new Coordinate(98.02, 12.37, 0),
                new Coordinate(92.03, 1.2, 0),
                new Coordinate(88.86, 2.9, 0),
                new Coordinate(94.9, 14.1, 0)}), 10);

        mesh.finishPolygonFeeding(cellEnvelope);

        //Retrieve Delaunay triangulation of scene
        FastObstructionTest manager = new FastObstructionTest(mesh.getPolygonWithHeight(), mesh.getTriangles(),
                mesh.getTriNeighbors(), mesh.getVertices());

        PropagationProcessData rayData = new PropagationProcessData(manager);
        rayData.addReceiver(new Coordinate(100, 15, 5));
        rayData.addSource(factory.createPoint(new Coordinate(50, 10, 1)));
        rayData.setComputeHorizontalDiffraction(true);
        rayData.setComputeVerticalDiffraction(true);
        rayData.addSoilType(new GeoWithSoilType(factory.toGeometry(new Envelope(-250, 250, -250, 250)), 0.5));
        PropagationProcessPathData attData = new PropagationProcessPathData();
        ComputeRaysOut propDataOut = new ComputeRaysOut(true, attData);
        ComputeRays computeRays = new ComputeRays(rayData);
        computeRays.setThreadCount(1);
        computeRays.run(propDataOut);
        //assertRaysEquals(TestComputeRays.class.getResourceAsStream("T15.geojson"), propDataOut);
    }

<<<<<<< HEAD
   /* private void assertRaysEquals(InputStream expected, ComputeRaysOut result) throws IOException {
=======
    private void exportRays(String name, ComputeRaysOut result) throws IOException {
        FileOutputStream outData = new FileOutputStream(name);
        GeoJSONDocument jsonDocument = new GeoJSONDocument(outData);
        jsonDocument.setRounding(1);
        jsonDocument.writeHeader();
        for(PropagationPath propagationPath : result.getPropagationPaths()) {
            jsonDocument.writeRay(propagationPath);
        }
        jsonDocument.writeFooter();
    }

    private void assertRaysEquals(InputStream expected, ComputeRaysOut result) throws IOException {
>>>>>>> 015f0310
        // Parse expected
        ObjectMapper mapper = new ObjectMapper();
        JsonNode rootNode = mapper.readTree(expected);
        // Generate result
        //ByteOutputStream outData = new ByteOutputStream();
        //GeoJSONDocument jsonDocument = new GeoJSONDocument(outData);
        jsonDocument.setRounding(1);
        jsonDocument.writeHeader();
        for(PropagationPath propagationPath : result.getPropagationPaths()) {
            jsonDocument.writeRay(propagationPath);
        }
        jsonDocument.writeFooter();
       // JsonNode resultNode = mapper.readTree(outData.toString());
        // Check equality
        assertEquals(rootNode, resultNode);
    }*/
//
//
//    /**
//     * Reflecting barrier on ground with spatially varying heights and acoustic properties
//     */
//    @Test
//    public void TC16() throws LayerDelaunayError {
//        GeometryFactory factory = new GeometryFactory();
//        ////////////////////////////////////////////////////////////////////////////
//        //Add road source as one point
//        List<Geometry> srclst = new ArrayList<Geometry>();
//        srclst.add(factory.createPoint(new Coordinate(10, 10, 1)));
//        //Scene dimension
//        Envelope cellEnvelope = new Envelope(new Coordinate(-250., -250., 0.), new Coordinate(250, 250, 0.));
//        //Add source sound level
//        List<ArrayList<Double>> srcSpectrum = new ArrayList<ArrayList<Double>>();
//        srcSpectrum.add(asW(80.0, 90.0, 95.0, 100.0, 100.0, 100.0, 95.0, 90.0));
//        // GeometrySoilType
//        List<GeoWithSoilType> geoWithSoilTypeList = new ArrayList<>();
//        geoWithSoilTypeList.add(new GeoWithSoilType(factory.toGeometry(new Envelope(0, 50, -100, 100)), 0.9));
//        geoWithSoilTypeList.add(new GeoWithSoilType(factory.toGeometry(new Envelope(50, 150, -100, 100)), 0.5));
//        geoWithSoilTypeList.add(new GeoWithSoilType(factory.toGeometry(new Envelope(150, 225, -100, 100)), 0.2));
//
//        //Build query structure for sources
//        QueryGeometryStructure sourcesIndex = new QueryQuadTree();
//        int idsrc = 0;
//        for (Geometry src : srclst) {
//            sourcesIndex.appendGeometry(src, idsrc);
//            idsrc++;
//        }
//        //Create obstruction test object
//        MeshBuilder mesh = new MeshBuilder();
//        // Add topographic points
//        //x1
//        mesh.addTopographicPoint(new Coordinate(0, 80, 0));
//        mesh.addTopographicPoint(new Coordinate(225, 80, 0));
//        mesh.addTopographicPoint(new Coordinate(225, -20, 0));
//        mesh.addTopographicPoint(new Coordinate(0, -20, 0));
//        mesh.addTopographicPoint(new Coordinate(120, -20, 0));
//        mesh.addTopographicPoint(new Coordinate(185, -5, 10));
//        mesh.addTopographicPoint(new Coordinate(205, -5, 10));
//        mesh.addTopographicPoint(new Coordinate(205, 75, 10));
//        mesh.addTopographicPoint(new Coordinate(185, 75, 10));
//        //x2
//        mesh.addTopographicPoint(new Coordinate(225, 80, 0));
//        mesh.addTopographicPoint(new Coordinate(225, -20, 0));
//        mesh.addTopographicPoint(new Coordinate(0, -20, 0));
//        mesh.addTopographicPoint(new Coordinate(0, 80, 0));
//        mesh.addTopographicPoint(new Coordinate(120, 80, 0));
//        mesh.addTopographicPoint(new Coordinate(205, -5, 10));
//        mesh.addTopographicPoint(new Coordinate(205, 75, 10));
//        mesh.addTopographicPoint(new Coordinate(185, 75, 10));
//        mesh.addTopographicPoint(new Coordinate(185, -5, 10));
//
//        // Add building
//        mesh.addGeometry(factory.createPolygon(new Coordinate[]{
//                new Coordinate(114, 52, 0),
//                new Coordinate(170, 60, 0),
//                new Coordinate(170, 62, 0),
//                new Coordinate(114, 54, 0),
//                new Coordinate(114, 52, 0)}), 15);
//
//        mesh.finishPolygonFeeding(cellEnvelope);
//
//        //Retrieve Delaunay triangulation of scene
//        List<Coordinate> vert = mesh.getVertices();
//        FastObstructionTest manager = new FastObstructionTest(mesh.getPolygonWithHeight(), mesh.getTriangles(),
//                mesh.getTriNeighbors(), mesh.getVertices());
//        // rose of favourable conditions
//        double[] favrose = new double[]{0.25, 0.25, 0.25, 0.25, 0.25, 0.25, 0.25, 0.25, 0.25, 0.25, 0.25, 0.25, 0.25, 0.25, 0.25, 0.25};
//
//        PropagationProcessData rayData = new PropagationProcessData(vert, manager, sourcesIndex, srclst, srcSpectrum,
//                freqLvl, 1, 0, 400, 400, 1., 0., favrose, 0.1, 0, null, geoWithSoilTypeList, true);
//
//        ComputeRaysOut propDataOut = new ComputeRaysOut();
//        ComputeRays computeRays = new ComputeRays(rayData, propDataOut);
//
//        computeRays.initStructures();
//
//        double energeticSum[] = new double[freqLvl.size()];
//        List<PropagationDebugInfo> debug = new ArrayList<>();
//        computeRays.computeRaysAtPosition(new Coordinate(200, 50, 14), 0,energeticSum, debug);
//
//        String filename = "target/T16.vtk";
//        String filename2 = "target/T16.ply";
//        try {
//            writeVTK(filename, propDataOut);
//            writePLY(filename2, mesh);
//        } catch (IOException e) {
//            e.printStackTrace();
//        }
//
//    }
//
//
//    /**
//     * Reflecting two barrier on ground with spatially varying heights and acoustic properties
//     */
//    @Test
//    public void TC16b() throws LayerDelaunayError {
//        GeometryFactory factory = new GeometryFactory();
//        ////////////////////////////////////////////////////////////////////////////
//        //Add road source as one point
//        List<Geometry> srclst = new ArrayList<Geometry>();
//        srclst.add(factory.createPoint(new Coordinate(10, 10, 1)));
//        //Scene dimension
//        Envelope cellEnvelope = new Envelope(new Coordinate(-250., -250., 0.), new Coordinate(250, 250, 0.));
//        //Add source sound level
//        List<ArrayList<Double>> srcSpectrum = new ArrayList<ArrayList<Double>>();
//        srcSpectrum.add(asW(80.0, 90.0, 95.0, 100.0, 100.0, 100.0, 95.0, 90.0));
//        // GeometrySoilType
//        List<GeoWithSoilType> geoWithSoilTypeList = new ArrayList<>();
//        geoWithSoilTypeList.add(new GeoWithSoilType(factory.toGeometry(new Envelope(0, 50, -100, 100)), 0.9));
//        geoWithSoilTypeList.add(new GeoWithSoilType(factory.toGeometry(new Envelope(50, 150, -100, 100)), 0.5));
//        geoWithSoilTypeList.add(new GeoWithSoilType(factory.toGeometry(new Envelope(150, 225, -100, 100)), 0.2));
//
//        //Build query structure for sources
//        QueryGeometryStructure sourcesIndex = new QueryQuadTree();
//        int idsrc = 0;
//        for (Geometry src : srclst) {
//            sourcesIndex.appendGeometry(src, idsrc);
//            idsrc++;
//        }
//        //Create obstruction test object
//        MeshBuilder mesh = new MeshBuilder();
//
//        // Add building
//        mesh.addGeometry(factory.createPolygon(new Coordinate[]{
//                new Coordinate(114, 52, 0),
//                new Coordinate(170, 60, 0),
//                new Coordinate(170, 62, 0),
//                new Coordinate(114, 54, 0),
//                new Coordinate(114, 52, 0)}), 20);
//
//        // Add building
//        mesh.addGeometry(factory.createPolygon(new Coordinate[]{
//                new Coordinate(114, 12, 0),
//                new Coordinate(170, 30, 0),
//                new Coordinate(170, 32, 0),
//                new Coordinate(114, 14, 0),
//                new Coordinate(114, 12, 0)}), 20);
//
//        mesh.finishPolygonFeeding(cellEnvelope);
//
//        //Retrieve Delaunay triangulation of scene
//        List<Coordinate> vert = mesh.getVertices();
//        FastObstructionTest manager = new FastObstructionTest(mesh.getPolygonWithHeight(), mesh.getTriangles(),
//                mesh.getTriNeighbors(), mesh.getVertices());
//        // rose of favourable conditions
//        double[] favrose = new double[]{0.25, 0.25, 0.25, 0.25, 0.25, 0.25, 0.25, 0.25, 0.25, 0.25, 0.25, 0.25, 0.25, 0.25, 0.25, 0.25};
//
//        PropagationProcessData rayData = new PropagationProcessData(vert, manager, sourcesIndex, srclst, srcSpectrum,
//                freqLvl, 2, 0, 1000, 1000, 1., 0., favrose, 0.1, 0, null, geoWithSoilTypeList, true);
//
//        ComputeRaysOut propDataOut = new ComputeRaysOut();
//        ComputeRays computeRays = new ComputeRays(rayData, propDataOut);
//
//        computeRays.initStructures();
//
//        double energeticSum[] = new double[freqLvl.size()];
//        List<PropagationDebugInfo> debug = new ArrayList<>();
//        computeRays.computeRaysAtPosition(new Coordinate(200, 50, 15), 0,energeticSum, debug);
//
//        String filename = "target/T16b.vtk";
//        String filename2 = "target/T16b.ply";
//        try {
//            writeVTK(filename, propDataOut);
//            writePLY(filename2, mesh);
//        } catch (IOException e) {
//            e.printStackTrace();
//        }
//
//    }
//
//    /**
//     * TC17 - Reflecting barrier on ground with spatially varying heights and acoustic properties
//     * reduced receiver height
//     */
//
//    public void TC17() throws LayerDelaunayError {
//        GeometryFactory factory = new GeometryFactory();
//        ////////////////////////////////////////////////////////////////////////////
//        //Add road source as one point
//        List<Geometry> srclst = new ArrayList<Geometry>();
//        srclst.add(factory.createPoint(new Coordinate(10, 10, 1)));
//        //Scene dimension
//        Envelope cellEnvelope = new Envelope(new Coordinate(-250., -250., 0.), new Coordinate(250, 250, 0.));
//        //Add source sound level
//        List<ArrayList<Double>> srcSpectrum = new ArrayList<ArrayList<Double>>();
//        srcSpectrum.add(asW(80.0, 90.0, 95.0, 100.0, 100.0, 100.0, 95.0, 90.0));
//        // GeometrySoilType
//        List<GeoWithSoilType> geoWithSoilTypeList = new ArrayList<>();
//        geoWithSoilTypeList.add(new GeoWithSoilType(factory.toGeometry(new Envelope(0, 50, -100, 100)), 0.9));
//        geoWithSoilTypeList.add(new GeoWithSoilType(factory.toGeometry(new Envelope(50, 150, -100, 100)), 0.5));
//        geoWithSoilTypeList.add(new GeoWithSoilType(factory.toGeometry(new Envelope(150, 225, -100, 100)), 0.2));
//
//        //Build query structure for sources
//        QueryGeometryStructure sourcesIndex = new QueryQuadTree();
//        int idsrc = 0;
//        for (Geometry src : srclst) {
//            sourcesIndex.appendGeometry(src, idsrc);
//            idsrc++;
//        }
//        //Create obstruction test object
//        MeshBuilder mesh = new MeshBuilder();
//        // Add topographic points
//        //x1
//        mesh.addTopographicPoint(new Coordinate(0, 80, 0));
//        mesh.addTopographicPoint(new Coordinate(225, 80, 0));
//        mesh.addTopographicPoint(new Coordinate(225, -20, 0));
//        mesh.addTopographicPoint(new Coordinate(0, -20, 0));
//        mesh.addTopographicPoint(new Coordinate(120, -20, 0));
//        mesh.addTopographicPoint(new Coordinate(185, -5, 10));
//        mesh.addTopographicPoint(new Coordinate(205, -5, 10));
//        mesh.addTopographicPoint(new Coordinate(205, 75, 10));
//        mesh.addTopographicPoint(new Coordinate(185, 75, 10));
//        //x2
//        mesh.addTopographicPoint(new Coordinate(225, 80, 0));
//        mesh.addTopographicPoint(new Coordinate(225, -20, 0));
//        mesh.addTopographicPoint(new Coordinate(0, -20, 0));
//        mesh.addTopographicPoint(new Coordinate(0, 80, 0));
//        mesh.addTopographicPoint(new Coordinate(120, 80, 0));
//        mesh.addTopographicPoint(new Coordinate(205, -5, 10));
//        mesh.addTopographicPoint(new Coordinate(205, 75, 10));
//        mesh.addTopographicPoint(new Coordinate(185, 75, 10));
//        mesh.addTopographicPoint(new Coordinate(185, -5, 10));
//
//        // Add building
//        mesh.addGeometry(factory.createPolygon(new Coordinate[]{
//                new Coordinate(114, 52, 0),
//                new Coordinate(170, 60, 0),
//                new Coordinate(170, 62, 0),
//                new Coordinate(114, 54, 0),
//                new Coordinate(114, 52, 0)}), 15);
//
//        mesh.finishPolygonFeeding(cellEnvelope);
//
//        //Retrieve Delaunay triangulation of scene
//        List<Coordinate> vert = mesh.getVertices();
//        FastObstructionTest manager = new FastObstructionTest(mesh.getPolygonWithHeight(), mesh.getTriangles(),
//                mesh.getTriNeighbors(), mesh.getVertices());
//        // rose of favourable conditions
//        double[] favrose = new double[]{0.25, 0.25, 0.25, 0.25, 0.25, 0.25, 0.25, 0.25, 0.25, 0.25, 0.25, 0.25, 0.25, 0.25, 0.25, 0.25};
//
//        PropagationProcessData rayData = new PropagationProcessData(vert, manager, sourcesIndex, srclst, srcSpectrum,
//                freqLvl, 1, 0, 400, 400, 1., 0., favrose, 0.1, 0, null, geoWithSoilTypeList, true);
//
//        ComputeRaysOut propDataOut = new ComputeRaysOut();
//        ComputeRays computeRays = new ComputeRays(rayData, propDataOut);
//
//        computeRays.initStructures();
//
//        double energeticSum[] = new double[freqLvl.size()];
//        List<PropagationDebugInfo> debug = new ArrayList<>();
//        computeRays.computeRaysAtPosition(new Coordinate(200, 50, 11.5), 0,energeticSum, debug);
//
//        String filename = "target/T17.vtk";
//        String filename2 = "target/T17.ply";
//        try {
//            writeVTK(filename, propDataOut);
//            writePLY(filename2, mesh);
//        } catch (IOException e) {
//            e.printStackTrace();
//        }
//        assertEquals(true, false); // because rayleigh distance
//    }
//
//    /**
//     * TC18 - Screening and reflecting barrier on ground with spatially varying heights and
//     * acoustic properties
//     */
//
//    public void TC18() throws LayerDelaunayError {
//        GeometryFactory factory = new GeometryFactory();
//        ////////////////////////////////////////////////////////////////////////////
//        //Add road source as one point
//        List<Geometry> srclst = new ArrayList<Geometry>();
//        srclst.add(factory.createPoint(new Coordinate(10, 10, 1)));
//        //Scene dimension
//        Envelope cellEnvelope = new Envelope(new Coordinate(-250., -250., 0.), new Coordinate(250, 250, 0.));
//        //Add source sound level
//        List<ArrayList<Double>> srcSpectrum = new ArrayList<ArrayList<Double>>();
//        srcSpectrum.add(asW(80.0, 90.0, 95.0, 100.0, 100.0, 100.0, 95.0, 90.0));
//        // GeometrySoilType
//        List<GeoWithSoilType> geoWithSoilTypeList = new ArrayList<>();
//        geoWithSoilTypeList.add(new GeoWithSoilType(factory.toGeometry(new Envelope(0, 50, -100, 100)), 0.9));
//        geoWithSoilTypeList.add(new GeoWithSoilType(factory.toGeometry(new Envelope(50, 150, -100, 100)), 0.5));
//        geoWithSoilTypeList.add(new GeoWithSoilType(factory.toGeometry(new Envelope(150, 225, -100, 100)), 0.2));
//
//        //Build query structure for sources
//        QueryGeometryStructure sourcesIndex = new QueryQuadTree();
//        int idsrc = 0;
//        for (Geometry src : srclst) {
//            sourcesIndex.appendGeometry(src, idsrc);
//            idsrc++;
//        }
//        //Create obstruction test object
//        MeshBuilder mesh = new MeshBuilder();
//        // Add topographic points
//        //x1
//        mesh.addTopographicPoint(new Coordinate(0, 80, 0));
//        mesh.addTopographicPoint(new Coordinate(225, 80, 0));
//        mesh.addTopographicPoint(new Coordinate(225, -20, 0));
//        mesh.addTopographicPoint(new Coordinate(0, -20, 0));
//        mesh.addTopographicPoint(new Coordinate(120, -20, 0));
//        mesh.addTopographicPoint(new Coordinate(185, -5, 10));
//        mesh.addTopographicPoint(new Coordinate(205, -5, 10));
//        mesh.addTopographicPoint(new Coordinate(205, 75, 10));
//        mesh.addTopographicPoint(new Coordinate(185, 75, 10));
//        //x2
//        mesh.addTopographicPoint(new Coordinate(225, 80, 0));
//        mesh.addTopographicPoint(new Coordinate(225, -20, 0));
//        mesh.addTopographicPoint(new Coordinate(0, -20, 0));
//        mesh.addTopographicPoint(new Coordinate(0, 80, 0));
//        mesh.addTopographicPoint(new Coordinate(120, 80, 0));
//        mesh.addTopographicPoint(new Coordinate(205, -5, 10));
//        mesh.addTopographicPoint(new Coordinate(205, 75, 10));
//        mesh.addTopographicPoint(new Coordinate(185, 75, 10));
//        mesh.addTopographicPoint(new Coordinate(185, -5, 10));
//
//        // Add building
//        mesh.addGeometry(factory.createPolygon(new Coordinate[]{
//                new Coordinate(114, 52),
//                new Coordinate(170, 60),
//                new Coordinate(170, 61),
//                new Coordinate(114, 53),
//                new Coordinate(114, 52)}), 15);
//
//        mesh.addGeometry(factory.createPolygon(new Coordinate[]{
//                new Coordinate(87, 50),
//                new Coordinate(92, 32),
//                new Coordinate(92, 33),
//                new Coordinate(87, 51),
//                new Coordinate(87, 50)}), 12);
//
//        mesh.finishPolygonFeeding(cellEnvelope);
//
//        //Retrieve Delaunay triangulation of scene
//        List<Coordinate> vert = mesh.getVertices();
//        FastObstructionTest manager = new FastObstructionTest(mesh.getPolygonWithHeight(), mesh.getTriangles(),
//                mesh.getTriNeighbors(), mesh.getVertices());
//
//        String filename2 = "target/T18.ply";
//        try {
//            writePLY(filename2, mesh);
//        } catch (IOException e) {
//            e.printStackTrace();
//        }
//
//        // rose of favourable conditions
//        double[] favrose = new double[]{0.25, 0.25, 0.25, 0.25, 0.25, 0.25, 0.25, 0.25, 0.25, 0.25, 0.25, 0.25, 0.25, 0.25, 0.25, 0.25};
//
//        PropagationProcessData rayData = new PropagationProcessData(vert, manager, sourcesIndex, srclst, srcSpectrum,
//                freqLvl, 1, 4, 400, 400, 1., 0., favrose, 0.1, 0, null, geoWithSoilTypeList, true);
//
//        ComputeRaysOut propDataOut = new ComputeRaysOut();
//        ComputeRays computeRays = new ComputeRays(rayData, propDataOut);
//
//        computeRays.initStructures();
//
//        double energeticSum[] = new double[freqLvl.size()];
//        List<PropagationDebugInfo> debug = new ArrayList<>();
//        computeRays.computeRaysAtPosition(new Coordinate(200, 50, 12), 0,energeticSum, debug);
//
//        String filename = "target/T18.vtk";
//
//        try {
//            writeVTK(filename, propDataOut);
//        } catch (IOException e) {
//            e.printStackTrace();
//        }
//
//        assertEquals(true, true);
//    }
//
//
//    /**
//     * TC18b - Screening and reflecting barrier on ground with spatially varying heights and
//     * acoustic properties
//     */
//    @Test
//    public void TC18b() throws LayerDelaunayError {
//        GeometryFactory factory = new GeometryFactory();
//        ////////////////////////////////////////////////////////////////////////////
//        //Add road source as one point
//        List<Geometry> srclst = new ArrayList<Geometry>();
//        srclst.add(factory.createPoint(new Coordinate(10, 10, 1)));
//        //Scene dimension
//        Envelope cellEnvelope = new Envelope(new Coordinate(-250., -250., 0.), new Coordinate(250, 250, 0.));
//        //Add source sound level
//        List<ArrayList<Double>> srcSpectrum = new ArrayList<ArrayList<Double>>();
//        srcSpectrum.add(asW(80.0, 90.0, 95.0, 100.0, 100.0, 100.0, 95.0, 90.0));
//        // GeometrySoilType
//        List<GeoWithSoilType> geoWithSoilTypeList = new ArrayList<>();
//        geoWithSoilTypeList.add(new GeoWithSoilType(factory.toGeometry(new Envelope(0, 50, -100, 100)), 0.9));
//        geoWithSoilTypeList.add(new GeoWithSoilType(factory.toGeometry(new Envelope(50, 150, -100, 100)), 0.5));
//        geoWithSoilTypeList.add(new GeoWithSoilType(factory.toGeometry(new Envelope(150, 225, -100, 100)), 0.2));
//
//        //Build query structure for sources
//        QueryGeometryStructure sourcesIndex = new QueryQuadTree();
//        int idsrc = 0;
//        for (Geometry src : srclst) {
//            sourcesIndex.appendGeometry(src, idsrc);
//            idsrc++;
//        }
//        //Create obstruction test object
//        MeshBuilder mesh = new MeshBuilder();
//        // Add topographic points
//        //x1
//        mesh.addTopographicPoint(new Coordinate(0, 80, 2));
//        mesh.addTopographicPoint(new Coordinate(225, 80, 2));
//        mesh.addTopographicPoint(new Coordinate(225, -20, 2));
//        mesh.addTopographicPoint(new Coordinate(0, -20, 2));
//        mesh.addTopographicPoint(new Coordinate(120, -20, 2));
//        mesh.addTopographicPoint(new Coordinate(185, -5, 10));
//        mesh.addTopographicPoint(new Coordinate(205, -5, 10));
//        mesh.addTopographicPoint(new Coordinate(205, 75, 10));
//        mesh.addTopographicPoint(new Coordinate(185, 75, 10));
//        //x2
//        mesh.addTopographicPoint(new Coordinate(225, 80, 2));
//        mesh.addTopographicPoint(new Coordinate(225, -20, 2));
//        mesh.addTopographicPoint(new Coordinate(0, -20, 2));
//        mesh.addTopographicPoint(new Coordinate(0, 80, 2));
//        mesh.addTopographicPoint(new Coordinate(120, 80, 2));
//        mesh.addTopographicPoint(new Coordinate(205, -5, 10));
//        mesh.addTopographicPoint(new Coordinate(205, 75, 10));
//        mesh.addTopographicPoint(new Coordinate(185, 75, 10));
//        mesh.addTopographicPoint(new Coordinate(185, -5, 10));
//
//        // Add building
//        mesh.addGeometry(factory.createPolygon(new Coordinate[]{
//                new Coordinate(114, 52),
//                new Coordinate(170, 60),
//                new Coordinate(170, 61),
//                new Coordinate(114, 53),
//                new Coordinate(114, 52)}), 15);
//
//        mesh.addGeometry(factory.createPolygon(new Coordinate[]{
//                new Coordinate(87, 50),
//                new Coordinate(92, 32),
//                new Coordinate(92, 33),
//                new Coordinate(87, 51),
//                new Coordinate(87, 50)}), 12);
//
//        mesh.finishPolygonFeeding(cellEnvelope);
//
//        //Retrieve Delaunay triangulation of scene
//        List<Coordinate> vert = mesh.getVertices();
//        FastObstructionTest manager = new FastObstructionTest(mesh.getPolygonWithHeight(), mesh.getTriangles(),
//                mesh.getTriNeighbors(), mesh.getVertices());
//
//        String filename2 = "target/T18b.ply";
//        try {
//            writePLY(filename2, mesh);
//        } catch (IOException e) {
//            e.printStackTrace();
//        }
//
//        // rose of favourable conditions
//        double[] favrose = new double[]{0.25, 0.25, 0.25, 0.25, 0.25, 0.25, 0.25, 0.25, 0.25, 0.25, 0.25, 0.25, 0.25, 0.25, 0.25, 0.25};
//
//        PropagationProcessData rayData = new PropagationProcessData(new ArrayList<>(), manager, sourcesIndex, srclst, srcSpectrum,
//                freqLvl, 1, 10, 400, 400, 1., 0., favrose, 0.1, 0, null, geoWithSoilTypeList, true);
//
//        ComputeRaysOut propDataOut = new ComputeRaysOut();
//        ComputeRays computeRays = new ComputeRays(rayData, propDataOut);
//
//        computeRays.initStructures();
//
//        computeRays.makeRelativeZToAbsolute();
//
//        double energeticSum[] = new double[freqLvl.size()];
//        List<PropagationDebugInfo> debug = new ArrayList<>();
//
//
//        computeRays.computeRaysAtPosition(new Coordinate(200 ,50 ,12 + manager.getHeightAtPosition(new Coordinate(200, 50, 12))), 0,energeticSum, debug);
//
//        String filename = "target/T18b.vtk";
//
//        try {
//            writeVTK(filename, propDataOut);
//        } catch (IOException e) {
//            e.printStackTrace();
//        }
//
//        assertEquals(true, true);
//    }
//
//    /**
//     * TC19 - Complex object and 2 barriers on ground with spatially varying heights and
//     * acoustic properties
//     */
//    @Test
//    public void TC19() throws LayerDelaunayError {
//        GeometryFactory factory = new GeometryFactory();
//        ////////////////////////////////////////////////////////////////////////////
//        //Add road source as one point
//        List<Geometry> srclst = new ArrayList<Geometry>();
//        srclst.add(factory.createPoint(new Coordinate(10, 10, 1)));
//        //Scene dimension
//        Envelope cellEnvelope = new Envelope(new Coordinate(-250., -250., 0.), new Coordinate(250, 250, 0.));
//        //Add source sound level
//        List<ArrayList<Double>> srcSpectrum = new ArrayList<ArrayList<Double>>();
//        srcSpectrum.add(asW(80.0, 90.0, 95.0, 100.0, 100.0, 100.0, 95.0, 90.0));
//        // GeometrySoilType
//        List<GeoWithSoilType> geoWithSoilTypeList = new ArrayList<>();
//        geoWithSoilTypeList.add(new GeoWithSoilType(factory.toGeometry(new Envelope(0, 50, -100, 100)), 0.9));
//        geoWithSoilTypeList.add(new GeoWithSoilType(factory.toGeometry(new Envelope(50, 150, -100, 100)), 0.5));
//        geoWithSoilTypeList.add(new GeoWithSoilType(factory.toGeometry(new Envelope(150, 225, -100, 100)), 0.2));
//
//        //Build query structure for sources
//        QueryGeometryStructure sourcesIndex = new QueryQuadTree();
//        int idsrc = 0;
//        for (Geometry src : srclst) {
//            sourcesIndex.appendGeometry(src, idsrc);
//            idsrc++;
//        }
//        //Create obstruction test object
//        MeshBuilder mesh = new MeshBuilder();
//        // Add topographic points
//        //x1
//        mesh.addTopographicPoint(new Coordinate(0, 80, 0));
//        mesh.addTopographicPoint(new Coordinate(225, 80, 0));
//        mesh.addTopographicPoint(new Coordinate(225, -20, 0));
//        mesh.addTopographicPoint(new Coordinate(0, -20, 0));
//        mesh.addTopographicPoint(new Coordinate(120, -20, 0));
//        mesh.addTopographicPoint(new Coordinate(185, -5, 10));
//        mesh.addTopographicPoint(new Coordinate(205, -5, 10));
//        mesh.addTopographicPoint(new Coordinate(205, 75, 10));
//        mesh.addTopographicPoint(new Coordinate(185, 75, 10));
//        //x2
//        mesh.addTopographicPoint(new Coordinate(225, 80, 0));
//        mesh.addTopographicPoint(new Coordinate(225, -20, 0));
//        mesh.addTopographicPoint(new Coordinate(0, -20, 0));
//        mesh.addTopographicPoint(new Coordinate(0, 80, 0));
//        mesh.addTopographicPoint(new Coordinate(120, 80, 0));
//        mesh.addTopographicPoint(new Coordinate(205, -5, 10));
//        mesh.addTopographicPoint(new Coordinate(205, 75, 10));
//        mesh.addTopographicPoint(new Coordinate(185, 75, 10));
//        mesh.addTopographicPoint(new Coordinate(185, -5, 10));
//
//        // Add building
//        mesh.addGeometry(factory.createPolygon(new Coordinate[]{
//                new Coordinate(156, 28),
//                new Coordinate(145, 7),
//                new Coordinate(145, 8),
//                new Coordinate(156, 29),
//                new Coordinate(156, 28)}), 14);
//
//        mesh.addGeometry(factory.createPolygon(new Coordinate[]{
//                new Coordinate(175, 35),
//                new Coordinate(188, 19),
//                new Coordinate(188, 20),
//                new Coordinate(175, 36),
//                new Coordinate(175, 35)}), 14.5);
//
//        mesh.addGeometry(factory.createPolygon(new Coordinate[]{
//                new Coordinate(100, 24),
//                new Coordinate(118, 24),
//                new Coordinate(118, 30),
//                new Coordinate(100, 30),
//                new Coordinate(100, 24)}), 12);
//
//        mesh.addGeometry(factory.createPolygon(new Coordinate[]{
//                new Coordinate(100, 15.1),
//                new Coordinate(118, 15.1),
//                new Coordinate(118, 23.9),
//                new Coordinate(100, 23.9),
//                new Coordinate(100, 15.1)}), 7);
//
//        mesh.addGeometry(factory.createPolygon(new Coordinate[]{
//                new Coordinate(100, 9),
//                new Coordinate(118, 9),
//                new Coordinate(118, 15),
//                new Coordinate(100, 15),
//                new Coordinate(100, 9)}), 12);
//
//        mesh.finishPolygonFeeding(cellEnvelope);
//
//        //Retrieve Delaunay triangulation of scene
//        List<Coordinate> vert = mesh.getVertices();
//        FastObstructionTest manager = new FastObstructionTest(mesh.getPolygonWithHeight(), mesh.getTriangles(),
//                mesh.getTriNeighbors(), mesh.getVertices());
//
//        String filename2 = "target/T19.ply";
//        try {
//            writePLY(filename2, mesh);
//        } catch (IOException e) {
//            e.printStackTrace();
//        }
//        // rose of favourable conditions
//        double[] favrose = new double[]{0.25, 0.25, 0.25, 0.25, 0.25, 0.25, 0.25, 0.25, 0.25, 0.25, 0.25, 0.25, 0.25, 0.25, 0.25, 0.25};
//
//        PropagationProcessData rayData = new PropagationProcessData(vert, manager, sourcesIndex, srclst, srcSpectrum,
//                freqLvl, 1, 1, 400, 400, 1., 0., favrose, 0.1, 0, null, geoWithSoilTypeList, true);
//
//        ComputeRaysOut propDataOut = new ComputeRaysOut();
//        ComputeRays computeRays = new ComputeRays(rayData, propDataOut);
//
//        computeRays.initStructures();
//
//        double energeticSum[] = new double[freqLvl.size()];
//        List<PropagationDebugInfo> debug = new ArrayList<>();
//        computeRays.computeRaysAtPosition(new Coordinate(200, 30, 14), 0,energeticSum, debug);
//
//
//
//        String filename = "target/T19.vtk";
//
//        try {
//            writeVTK(filename, propDataOut);
//        } catch (IOException e) {
//            e.printStackTrace();
//        }
//
//        assertEquals(true, true);
//    }
//
//    /**
//     * TC20 - Ground with spatially varying heights and acoustic properties
//     */
//
//    public void TC20() throws LayerDelaunayError {
//        //Tables 221 – 222 are not shown in this draft.
//
//        assertEquals(false, true);
//    }
//
//    /**
//     * TC21 - Building on ground with spatially varying heights and acoustic properties
//     */
//
//    public void TC21() throws LayerDelaunayError {
//        GeometryFactory factory = new GeometryFactory();
//        ////////////////////////////////////////////////////////////////////////////
//        //Add road source as one point
//        List<Geometry> srclst = new ArrayList<Geometry>();
//        srclst.add(factory.createPoint(new Coordinate(10, 10, 1)));
//        //Scene dimension
//        Envelope cellEnvelope = new Envelope(new Coordinate(-300., -300., 0.), new Coordinate(300, 300, 0.));
//        //Add source sound level
//        List<ArrayList<Double>> srcSpectrum = new ArrayList<ArrayList<Double>>();
//        srcSpectrum.add(asW(80.0, 90.0, 95.0, 100.0, 100.0, 100.0, 95.0, 90.0));
//        // GeometrySoilType
//        List<GeoWithSoilType> geoWithSoilTypeList = new ArrayList<>();
//        geoWithSoilTypeList.add(new GeoWithSoilType(factory.toGeometry(new Envelope(0, 50, -250, 250)), 0.9));
//        geoWithSoilTypeList.add(new GeoWithSoilType(factory.toGeometry(new Envelope(50, 150, -250, 250)), 0.5));
//        geoWithSoilTypeList.add(new GeoWithSoilType(factory.toGeometry(new Envelope(150, 225, -250, 250)), 0.2));
//
//        //Build query structure for sources
//        QueryGeometryStructure sourcesIndex = new QueryQuadTree();
//        int idsrc = 0;
//        for (Geometry src : srclst) {
//            sourcesIndex.appendGeometry(src, idsrc);
//            idsrc++;
//        }
//        //Create obstruction test object
//        MeshBuilder mesh = new MeshBuilder();
//
//        // Add building
//        mesh.addGeometry(factory.createPolygon(new Coordinate[]{
//                new Coordinate(167.2, 39.5),
//                new Coordinate(151.6, 48.5),
//                new Coordinate(141.1, 30.3),
//                new Coordinate(156.7, 21.3),
//                new Coordinate(159.7, 26.5),
//                new Coordinate(151.0, 31.5),
//                new Coordinate(155.5, 39.3),
//                new Coordinate(164.2, 34.3),
//                new Coordinate(167.2, 39.5)}), 11.5);
//
//        //x1
//        mesh.addTopographicPoint(new Coordinate(0, 80, 0));
//        mesh.addTopographicPoint(new Coordinate(225, 80, 0));
//        mesh.addTopographicPoint(new Coordinate(225, -20, 0));
//        mesh.addTopographicPoint(new Coordinate(0, -20, 0));
//        mesh.addTopographicPoint(new Coordinate(120, -20, 0));
//        mesh.addTopographicPoint(new Coordinate(185, -5, 10));
//        mesh.addTopographicPoint(new Coordinate(205, -5, 10));
//        mesh.addTopographicPoint(new Coordinate(205, 75, 10));
//        mesh.addTopographicPoint(new Coordinate(185, 75, 10));
//        //x2
//        mesh.addTopographicPoint(new Coordinate(225, 80, 0));
//        mesh.addTopographicPoint(new Coordinate(225, -20, 0));
//        mesh.addTopographicPoint(new Coordinate(0, -20, 0));
//        mesh.addTopographicPoint(new Coordinate(0, 80, 0));
//        mesh.addTopographicPoint(new Coordinate(120, 80, 0));
//        mesh.addTopographicPoint(new Coordinate(205, -5, 10));
//        mesh.addTopographicPoint(new Coordinate(205, 75, 10));
//        mesh.addTopographicPoint(new Coordinate(185, 75, 10));
//        mesh.addTopographicPoint(new Coordinate(185, -5, 10));
//        mesh.finishPolygonFeeding(cellEnvelope);
//
//        //Retrieve Delaunay triangulation of scene
//        List<Coordinate> vert = mesh.getVertices();
//        FastObstructionTest manager = new FastObstructionTest(mesh.getPolygonWithHeight(), mesh.getTriangles(),
//                mesh.getTriNeighbors(), mesh.getVertices());
//
//        String filename2 = "target/T21.ply";
//        try {
//
//            writePLY(filename2, mesh);
//        } catch (IOException e) {
//            e.printStackTrace();
//        }
//
//        // rose of favourable conditions
//        double[] favrose = new double[]{0.25, 0.25, 0.25, 0.25, 0.25, 0.25, 0.25, 0.25, 0.25, 0.25, 0.25, 0.25, 0.25, 0.25, 0.25, 0.25};
//
//        PropagationProcessData rayData = new PropagationProcessData(vert, manager, sourcesIndex, srclst, srcSpectrum,
//                freqLvl, 1, 5, 400, 400, 1., 0., favrose, 0.1, 0, null, geoWithSoilTypeList, true);
//
//        ComputeRaysOut propDataOut = new ComputeRaysOut();
//        ComputeRays computeRays = new ComputeRays(rayData, propDataOut);
//
//        computeRays.initStructures();
//
//        double energeticSum[] = new double[freqLvl.size()];
//        List<PropagationDebugInfo> debug = new ArrayList<>();
//        computeRays.computeRaysAtPosition(new Coordinate(187.05, 25, 14), 0,energeticSum, debug);
//
//
//
//        String filename = "target/T21.vtk";
//        try {
//            writeVTK(filename, propDataOut);
//        } catch (IOException e) {
//            e.printStackTrace();
//        }
//        assertEquals(true, false);
//    }
//
//
//    /**
//     * TC22 - Building with receiver backside on ground with spatially varying heights and
//     * acoustic properties
//     */
//
//    public void TC22() throws LayerDelaunayError {
//        GeometryFactory factory = new GeometryFactory();
//        ////////////////////////////////////////////////////////////////////////////
//        //Add road source as one point
//        List<Geometry> srclst = new ArrayList<Geometry>();
//        srclst.add(factory.createPoint(new Coordinate(10, 10, 1)));
//        //Scene dimension
//        Envelope cellEnvelope = new Envelope(new Coordinate(-300., -300., 0.), new Coordinate(300, 300, 0.));
//        //Add source sound level
//        List<ArrayList<Double>> srcSpectrum = new ArrayList<ArrayList<Double>>();
//        srcSpectrum.add(asW(80.0, 90.0, 95.0, 100.0, 100.0, 100.0, 95.0, 90.0));
//        // GeometrySoilType
//        List<GeoWithSoilType> geoWithSoilTypeList = new ArrayList<>();
//        geoWithSoilTypeList.add(new GeoWithSoilType(factory.toGeometry(new Envelope(0, 50, -250, 250)), 0.9));
//        geoWithSoilTypeList.add(new GeoWithSoilType(factory.toGeometry(new Envelope(50, 150, -250, 250)), 0.5));
//        geoWithSoilTypeList.add(new GeoWithSoilType(factory.toGeometry(new Envelope(150, 225, -250, 250)), 0.2));
//
//        //Build query structure for sources
//        QueryGeometryStructure sourcesIndex = new QueryQuadTree();
//        int idsrc = 0;
//        for (Geometry src : srclst) {
//            sourcesIndex.appendGeometry(src, idsrc);
//            idsrc++;
//        }
//        //Create obstruction test object
//        MeshBuilder mesh = new MeshBuilder();
//
//        // Add building
//        mesh.addGeometry(factory.createPolygon(new Coordinate[]{
//                new Coordinate(197, 36.0, 0),
//                new Coordinate(179, 36, 0),
//                new Coordinate(179, 15, 0),
//                new Coordinate(197, 15, 0),
//                new Coordinate(197, 21, 0),
//                new Coordinate(187, 21, 0),
//                new Coordinate(187, 30, 0),
//                new Coordinate(197, 30, 0),
//                new Coordinate(197, 36, 0)}), 20);
//
//        //x1
//        mesh.addTopographicPoint(new Coordinate(0, 80, 0));
//        mesh.addTopographicPoint(new Coordinate(225, 80, 0));
//        mesh.addTopographicPoint(new Coordinate(225, -20, 0));
//        mesh.addTopographicPoint(new Coordinate(0, -20, 0));
//        mesh.addTopographicPoint(new Coordinate(120, -20, 0));
//        mesh.addTopographicPoint(new Coordinate(185, -5, 10));
//        mesh.addTopographicPoint(new Coordinate(205, -5, 10));
//        mesh.addTopographicPoint(new Coordinate(205, 75, 10));
//        mesh.addTopographicPoint(new Coordinate(185, 75, 10));
//        //x2
//        mesh.addTopographicPoint(new Coordinate(225, 80, 0));
//        mesh.addTopographicPoint(new Coordinate(225, -20, 0));
//        mesh.addTopographicPoint(new Coordinate(0, -20, 0));
//        mesh.addTopographicPoint(new Coordinate(0, 80, 0));
//        mesh.addTopographicPoint(new Coordinate(120, 80, 0));
//        mesh.addTopographicPoint(new Coordinate(205, -5, 10));
//        mesh.addTopographicPoint(new Coordinate(205, 75, 10));
//        mesh.addTopographicPoint(new Coordinate(185, 75, 10));
//        mesh.addTopographicPoint(new Coordinate(185, -5, 10));
//        mesh.finishPolygonFeeding(cellEnvelope);
//
//        //Retrieve Delaunay triangulation of scene
//        List<Coordinate> vert = mesh.getVertices();
//        FastObstructionTest manager = new FastObstructionTest(mesh.getPolygonWithHeight(), mesh.getTriangles(),
//                mesh.getTriNeighbors(), mesh.getVertices());
//        // rose of favourable conditions
//        double[] favrose = new double[]{0.25, 0.25, 0.25, 0.25, 0.25, 0.25, 0.25, 0.25, 0.25, 0.25, 0.25, 0.25, 0.25, 0.25, 0.25, 0.25};
//
//        PropagationProcessData rayData = new PropagationProcessData(vert, manager, sourcesIndex, srclst, srcSpectrum,
//                freqLvl, 1, 5, 400, 400, 1., 0., favrose, 0.1, 0, null, geoWithSoilTypeList, true);
//
//        ComputeRaysOut propDataOut = new ComputeRaysOut();
//        ComputeRays computeRays = new ComputeRays(rayData, propDataOut);
//
//        computeRays.initStructures();
//
//        double energeticSum[] = new double[freqLvl.size()];
//        List<PropagationDebugInfo> debug = new ArrayList<>();
//        computeRays.computeRaysAtPosition(new Coordinate(187.05, 25, 14), 0,energeticSum, debug);
//        String filename = "target/T22.vtk";
//        String filename2 = "target/T22.ply";
//        try {
//            writeVTK(filename, propDataOut);
//            writePLY(filename2, mesh);
//        } catch (IOException e) {
//            e.printStackTrace();
//        }
//        assertEquals(true, false);
//
//    }
//
//
//    /**
//     * TC23 – Two buildings behind an earth-berm on flat ground with homogeneous acoustic
//     * properties
//     */
//    public void TC23() throws LayerDelaunayError {
//        GeometryFactory factory = new GeometryFactory();
//        ////////////////////////////////////////////////////////////////////////////
//        //Add road source as one point
//        List<Geometry> srclst = new ArrayList<Geometry>();
//        srclst.add(factory.createPoint(new Coordinate(38, 14, 1)));
//        //Scene dimension
//        Envelope cellEnvelope = new Envelope(new Coordinate(-300., -300., 0.), new Coordinate(300, 300, 0.));
//        //Add source sound level
//        List<ArrayList<Double>> srcSpectrum = new ArrayList<ArrayList<Double>>();
//        srcSpectrum.add(asW(80.0, 90.0, 95.0, 100.0, 100.0, 100.0, 95.0, 90.0));
//        // GeometrySoilType
//        List<GeoWithSoilType> geoWithSoilTypeList = new ArrayList<>();
//        geoWithSoilTypeList.add(new GeoWithSoilType(factory.toGeometry(new Envelope(0, 50, -250, 250)), 0.9));
//        geoWithSoilTypeList.add(new GeoWithSoilType(factory.toGeometry(new Envelope(50, 150, -250, 250)), 0.5));
//        geoWithSoilTypeList.add(new GeoWithSoilType(factory.toGeometry(new Envelope(150, 225, -250, 250)), 0.2));
//
//        //Build query structure for sources
//        QueryGeometryStructure sourcesIndex = new QueryQuadTree();
//        int idsrc = 0;
//        for (Geometry src : srclst) {
//            sourcesIndex.appendGeometry(src, idsrc);
//            idsrc++;
//        }
//        //Create obstruction test object
//        MeshBuilder mesh = new MeshBuilder();
//
//        // Add building
//        mesh.addGeometry(factory.createPolygon(new Coordinate[]{
//                new Coordinate(75, 34, 0),
//                new Coordinate(110, 34, 0),
//                new Coordinate(110, 26, 0),
//                new Coordinate(75, 26, 0),
//                new Coordinate(75, 34, 0)}), 9);
//
//        mesh.addGeometry(factory.createPolygon(new Coordinate[]{
//                new Coordinate(83, 18, 0),
//                new Coordinate(118, 18, 0),
//                new Coordinate(118, 10, 0),
//                new Coordinate(83, 10, 0),
//                new Coordinate(83, 18, 0)}), 8);
//
//        //x1
//        mesh.addTopographicPoint(new Coordinate(30, -14, 0));
//        mesh.addTopographicPoint(new Coordinate(122, -14, 0));
//        mesh.addTopographicPoint(new Coordinate(122, 45, 0));
//        mesh.addTopographicPoint(new Coordinate(30, 45, 0));
//        mesh.addTopographicPoint(new Coordinate(59.6, -9.87, 0));
//        mesh.addTopographicPoint(new Coordinate(76.84, -5.28, 10));
//        mesh.addTopographicPoint(new Coordinate(63.71, 41.16, 10));
//        mesh.addTopographicPoint(new Coordinate(46.27, 36.28, 10));
//        mesh.addTopographicPoint(new Coordinate(46.27, 36.28, 10));
//        mesh.addTopographicPoint(new Coordinate(54.68, 37.59, 10));
//        mesh.addTopographicPoint(new Coordinate(55.93, 37.93, 10));
//        mesh.addTopographicPoint(new Coordinate(59.60, -9.87, 10));
//        mesh.addTopographicPoint(new Coordinate(67.35, -6.83, 10));
//        mesh.addTopographicPoint(new Coordinate(68.68, -6.49, 10));
//        mesh.addTopographicPoint(new Coordinate(54.68, 37.59, 10));
//        mesh.addTopographicPoint(new Coordinate(55.93, 37.39, 10));
//        //x2
//        mesh.addTopographicPoint(new Coordinate(122, -14, 0));
//        mesh.addTopographicPoint(new Coordinate(122, 45, 0));
//        mesh.addTopographicPoint(new Coordinate(30, 45, 0));
//        mesh.addTopographicPoint(new Coordinate(30, -14, 0));
//        mesh.addTopographicPoint(new Coordinate(76.84, -5.28, 10));
//        mesh.addTopographicPoint(new Coordinate(63.71, 41.16, 10));
//        mesh.addTopographicPoint(new Coordinate(46.27, 36.28, 10));
//        mesh.addTopographicPoint(new Coordinate(59.60, -9.87, 10));
//        mesh.addTopographicPoint(new Coordinate(54.68, 37.59, 10));
//        mesh.addTopographicPoint(new Coordinate(55.93, 37.93, 10));
//        mesh.addTopographicPoint(new Coordinate(63.71, 41.16, 10));
//        mesh.addTopographicPoint(new Coordinate(67.35, -6.83, 10));
//        mesh.addTopographicPoint(new Coordinate(68.68, -6.49, 10));
//        mesh.addTopographicPoint(new Coordinate(76.84, -5.28, 10));
//        mesh.addTopographicPoint(new Coordinate(67.35, -6.93, 10));
//        mesh.addTopographicPoint(new Coordinate(68.68, -6.49, 10));
//        mesh.finishPolygonFeeding(cellEnvelope);
//
//        //Retrieve Delaunay triangulation of scene
//        List<Coordinate> vert = mesh.getVertices();
//        FastObstructionTest manager = new FastObstructionTest(mesh.getPolygonWithHeight(), mesh.getTriangles(),
//                mesh.getTriNeighbors(), mesh.getVertices());
//        // rose of favourable conditions
//        double[] favrose = new double[]{0.25, 0.25, 0.25, 0.25, 0.25, 0.25, 0.25, 0.25, 0.25, 0.25, 0.25, 0.25, 0.25, 0.25, 0.25, 0.25};
//
//        PropagationProcessData rayData = new PropagationProcessData(vert, manager, sourcesIndex, srclst, srcSpectrum,
//                freqLvl, 1, 0, 400, 400, 1., 0., favrose, 0.1, 0, null, geoWithSoilTypeList, true);
//
//        ComputeRaysOut propDataOut = new ComputeRaysOut();
//        ComputeRays computeRays = new ComputeRays(rayData, propDataOut);
//
//        computeRays.initStructures();
//
//        double energeticSum[] = new double[freqLvl.size()];
//        List<PropagationDebugInfo> debug = new ArrayList<>();
//        computeRays.computeRaysAtPosition(new Coordinate(187.05, 25, 14), 0,energeticSum, debug);
//        String filename = "target/T23.vtk";
//        String filename2 = "target/T23.ply";
//        try {
//            writeVTK(filename, propDataOut);
//            writePLY(filename2, mesh);
//        } catch (IOException e) {
//            e.printStackTrace();
//        }
//        assertEquals(true, false);
//
//    }
//
//    /**
//     * TC24 – Two buildings behind an earth-berm on flat ground with homogeneous acoustic
//     * properties – receiver position modified
//     */
//    public void TC24() throws LayerDelaunayError {
//
//        assertEquals(true, false);
//
//    }
//
//    /**
//     * TC25 – Replacement of the earth-berm by a barrier
//     */
//    public void TC25() throws LayerDelaunayError {
//
//        assertEquals(true, false);
//
//    }
//
//    /**
//     * TC26 – Road source with influence of retrodiffraction
//     */
//
//    public void TC26() throws LayerDelaunayError {
//
//        assertEquals(true, false);
//
//    }
//
//    /**
//     * TC27 Source located in flat cut with retro-diffraction
//     */
//    public void TC27() throws LayerDelaunayError {
//
//        assertEquals(true, false);
//
//    }
//
//    /**
//     * TC28 Propagation over a large distance with many buildings between source and
//     * receiver
//     */
//    @Test
//    public void TC28() throws LayerDelaunayError {
//        GeometryFactory factory = new GeometryFactory();
//        ////////////////////////////////////////////////////////////////////////////
//        //Add road source as one point
//        List<Geometry> srclst = new ArrayList<Geometry>();
//        srclst.add(factory.createPoint(new Coordinate(0, 50, 4)));
//        //Scene dimension
//        Envelope cellEnvelope = new Envelope(new Coordinate(-1500., -1500., 0.), new Coordinate(1500., 1500., 0.));
//        //Add source sound level
//        List<ArrayList<Double>> srcSpectrum = new ArrayList<ArrayList<Double>>();
//        srcSpectrum.add(asW(80.0, 90.0, 95.0, 100.0, 100.0, 100.0, 95.0, 90.0));
//        // GeometrySoilType
//        List<GeoWithSoilType> geoWithSoilTypeList = new ArrayList<>();
//        geoWithSoilTypeList.add(new GeoWithSoilType(factory.toGeometry(new Envelope(-11, 1011, -300, 300)), 0.5));
//
//        //Build query structure for sources
//        QueryGeometryStructure sourcesIndex = new QueryQuadTree();
//        int idsrc = 0;
//        for (Geometry src : srclst) {
//            sourcesIndex.appendGeometry(src, idsrc);
//            idsrc++;
//        }
//        //Create obstruction test object
//        MeshBuilder mesh = new MeshBuilder();
//
//        // Add building
//        mesh.addGeometry(factory.createPolygon(new Coordinate[]{
//                new Coordinate(113, 10, 0),
//                new Coordinate(127, 16, 0),
//                new Coordinate(102, 70, 0),
//                new Coordinate(88, 64, 0),
//                new Coordinate(113, 10, 0)}), 6);
//
//        mesh.addGeometry(factory.createPolygon(new Coordinate[]{
//                new Coordinate(176, 19, 0),
//                new Coordinate(164, 88, 0),
//                new Coordinate(184, 91, 0),
//                new Coordinate(196, 22, 0),
//                new Coordinate(176, 19, 0)}), 10);
//
//        mesh.addGeometry(factory.createPolygon(new Coordinate[]{
//                new Coordinate(250, 70, 0),
//                new Coordinate(250, 180, 0),
//                new Coordinate(270, 180, 0),
//                new Coordinate(270, 70, 0),
//                new Coordinate(250, 70, 0)}), 14);
//
//        mesh.addGeometry(factory.createPolygon(new Coordinate[]{
//                new Coordinate(332, 32, 0),
//                new Coordinate(348, 126, 0),
//                new Coordinate(361, 108, 0),
//                new Coordinate(349, 44, 0),
//                new Coordinate(332, 32, 0)}), 10);
//
//        mesh.addGeometry(factory.createPolygon(new Coordinate[]{
//                new Coordinate(400, 5, 0),
//                new Coordinate(400, 85, 0),
//                new Coordinate(415, 85, 0),
//                new Coordinate(415, 5, 0),
//                new Coordinate(400, 5, 0)}), 9);
//
//        mesh.addGeometry(factory.createPolygon(new Coordinate[]{
//                new Coordinate(444, 47, 0),
//                new Coordinate(436, 136, 0),
//                new Coordinate(516, 143, 0),
//                new Coordinate(521, 89, 0),
//                new Coordinate(506, 87, 0),
//                new Coordinate(502, 127, 0),
//                new Coordinate(452, 123, 0),
//                new Coordinate(459, 48, 0),
//                new Coordinate(444, 47, 0)}), 12);
//
//        mesh.addGeometry(factory.createPolygon(new Coordinate[]{
//                new Coordinate(773, 12, 0),
//                new Coordinate(728, 90, 0),
//                new Coordinate(741, 98, 0),
//                new Coordinate(786, 20, 0),
//                new Coordinate(773, 12, 0)}), 14);
//
//        mesh.addGeometry(factory.createPolygon(new Coordinate[]{
//                new Coordinate(972, 82, 0),
//                new Coordinate(979, 121, 0),
//                new Coordinate(993, 118, 0),
//                new Coordinate(986, 79, 0),
//                new Coordinate(972, 82, 0)}), 8);
//
//        mesh.finishPolygonFeeding(cellEnvelope);
//
//        //Retrieve Delaunay triangulation of scene
//        List<Coordinate> vert = mesh.getVertices();
//        FastObstructionTest manager = new FastObstructionTest(mesh.getPolygonWithHeight(), mesh.getTriangles(),
//                mesh.getTriNeighbors(), mesh.getVertices());
//        // rose of favourable conditions
//        double[] favrose = new double[]{0.25, 0.25, 0.25, 0.25, 0.25, 0.25, 0.25, 0.25, 0.25, 0.25, 0.25, 0.25, 0.25, 0.25, 0.25, 0.25};
//
//        PropagationProcessData rayData = new PropagationProcessData(vert, manager, sourcesIndex, srclst, srcSpectrum,
//                freqLvl, 1, 5, 1500, 1500, 1., 0., favrose, 0.1, 0, null, geoWithSoilTypeList, true);
//
//        ComputeRaysOut propDataOut = new ComputeRaysOut();
//        ComputeRays computeRays = new ComputeRays(rayData, propDataOut);
//
//        computeRays.initStructures();
//
//        double energeticSum[] = new double[freqLvl.size()];
//        List<PropagationDebugInfo> debug = new ArrayList<>();
//        computeRays.computeRaysAtPosition(new Coordinate(1000, 100, 1), 0,energeticSum, debug);
//        String filename = "target/T28.vtk";
//        String filename2 = "target/T28.ply";
//        try {
//            writeVTK(filename, propDataOut);
//            writePLY(filename2, mesh);
//        } catch (IOException e) {
//            e.printStackTrace();
//        }
//        assertEquals(true, true);
//
//    }
//
//    /**
//     * TestPLY - Test ply
//     */
//    public void Tply() throws LayerDelaunayError {
//        GeometryFactory factory = new GeometryFactory();
//        //Scene dimension
//        Envelope cellEnvelope = new Envelope(new Coordinate(-300., -300., 0.), new Coordinate(300, 300, 0.));
//
//        //Create obstruction test object
//        MeshBuilder mesh = new MeshBuilder();
//
//        // Add building
//        mesh.addGeometry(factory.createPolygon(new Coordinate[]{
//                new Coordinate(167.2, 39.5),
//                new Coordinate(151.6, 48.5),
//                new Coordinate(141.1, 30.3),
//                new Coordinate(156.7, 21.3),
//                new Coordinate(159.7, 26.5),
//                new Coordinate(151.0, 31.5),
//                new Coordinate(155.5, 39.3),
//                new Coordinate(164.2, 34.3),
//                new Coordinate(167.2, 39.5)}), 10);
//
//        mesh.finishPolygonFeeding(cellEnvelope);
//
//        String filename2 = "target/T_ply.ply";
//        try {
//
//            writePLY(filename2, mesh);
//        } catch (IOException e) {
//            e.printStackTrace();
//        }
//
//        assertEquals(true, false);
//    }
//
//

}<|MERGE_RESOLUTION|>--- conflicted
+++ resolved
@@ -2,7 +2,7 @@
 
 import com.fasterxml.jackson.databind.JsonNode;
 import com.fasterxml.jackson.databind.ObjectMapper;
-//import com.sun.xml.internal.messaging.saaj.util.ByteOutputStream;
+import com.sun.xml.internal.messaging.saaj.util.ByteOutputStream;
 import org.cts.crs.CRSException;
 import org.cts.op.CoordinateOperationException;
 import org.h2gis.functions.spatial.crs.ST_Transform;
@@ -1535,12 +1535,9 @@
         ComputeRays computeRays = new ComputeRays(rayData);
         computeRays.setThreadCount(1);
         computeRays.run(propDataOut);
-        //assertRaysEquals(TestComputeRays.class.getResourceAsStream("T15.geojson"), propDataOut);
+        assertRaysEquals(TestComputeRays.class.getResourceAsStream("T15.geojson"), propDataOut);
     }
 
-<<<<<<< HEAD
-   /* private void assertRaysEquals(InputStream expected, ComputeRaysOut result) throws IOException {
-=======
     private void exportRays(String name, ComputeRaysOut result) throws IOException {
         FileOutputStream outData = new FileOutputStream(name);
         GeoJSONDocument jsonDocument = new GeoJSONDocument(outData);
@@ -1553,23 +1550,22 @@
     }
 
     private void assertRaysEquals(InputStream expected, ComputeRaysOut result) throws IOException {
->>>>>>> 015f0310
         // Parse expected
         ObjectMapper mapper = new ObjectMapper();
         JsonNode rootNode = mapper.readTree(expected);
         // Generate result
-        //ByteOutputStream outData = new ByteOutputStream();
-        //GeoJSONDocument jsonDocument = new GeoJSONDocument(outData);
+        ByteOutputStream outData = new ByteOutputStream();
+        GeoJSONDocument jsonDocument = new GeoJSONDocument(outData);
         jsonDocument.setRounding(1);
         jsonDocument.writeHeader();
         for(PropagationPath propagationPath : result.getPropagationPaths()) {
             jsonDocument.writeRay(propagationPath);
         }
         jsonDocument.writeFooter();
-       // JsonNode resultNode = mapper.readTree(outData.toString());
+        JsonNode resultNode = mapper.readTree(outData.toString());
         // Check equality
         assertEquals(rootNode, resultNode);
-    }*/
+    }
 //
 //
 //    /**
