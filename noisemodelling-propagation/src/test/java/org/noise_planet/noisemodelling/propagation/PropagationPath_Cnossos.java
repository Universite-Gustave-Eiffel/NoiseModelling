package org.noise_planet.noisemodelling.propagation;

import org.junit.Test;
import org.locationtech.jts.geom.Coordinate;
import org.locationtech.jts.math.Vector3D;
import org.noise_planet.noisemodelling.pathfinder.LayerDelaunayError;
import org.noise_planet.noisemodelling.pathfinder.PointPath;
import org.noise_planet.noisemodelling.pathfinder.PropagationPath;
import org.noise_planet.noisemodelling.pathfinder.SegmentPath;

import java.util.ArrayList;
import java.util.Arrays;
import java.util.Collections;
import java.util.List;

import static org.junit.Assert.assertEquals;

public class PropagationPath_Cnossos {

    private static final double ERROR_EPSILON_TEST_T = 0.2;
    private static final double ERROR_EPSILON_TEST_T06 = 0.3;
    private static final double ERROR_EPSILON_TEST_TC01H = 0.3;
    private static final double ERROR_EPSILON_TEST_TC01F = 0.3;


    private static final List<Integer> freqLvl = Collections.unmodifiableList(Arrays.asList(63, 125, 250, 500, 1000, 2000,
            4000, 8000));


    private void splCompare(double[] resultW, String testName, double[] expectedLevel, double splEpsilon) {
        for (int i = 0; i < resultW.length; i++) {
            double dba = resultW[i];
            double expected = expectedLevel[i];
            assertEquals("Unit test " + testName + " failed at " + freqLvl.get(i) + " Hz", expected, dba, splEpsilon);
        }
    }

    private static ArrayList<Double> asW(double... dbValues) {
        ArrayList<Double> ret = new ArrayList<>(dbValues.length);
        for (double db_m : dbValues) {
            ret.add(Utils.dbToW(db_m));
        }
        return ret;
    }

    /**
     * Test for test
     */
    @Test
    public void TestPropagationPath(){
        boolean favorable = true;
        List<PointPath> points = new ArrayList<PointPath>();
        List<SegmentPath>  segments = new ArrayList<SegmentPath>();
        SegmentPath srPath;
        Vector3D flatTopography = new Vector3D(new Coordinate(0,0,0),new Coordinate(0,0,0));

<<<<<<< HEAD
        points.add(new PointPath(new Coordinate(0,0,0),1,0, new ArrayList<>(), -1, PointPath.POINT_TYPE.SRCE));
        points.add(new PointPath(new Coordinate(10,0,0),1,Double.NaN,Collections.nCopies(8, 0.5), -1, PointPath.POINT_TYPE.DIFH));
        points.add(new PointPath(new Coordinate(20,0,0),1,Double.NaN,Collections.nCopies(8, 0.5), -1, PointPath.POINT_TYPE.DIFH));
        points.add(new PointPath(new Coordinate(30,30,0),1,0, new ArrayList<>(), -1, PointPath.POINT_TYPE.RECV));
=======
        points.add(new PointPath(new Coordinate(0,0,0),1,new double[0], -1, PointPath.POINT_TYPE.SRCE));
        points.add(new PointPath(new Coordinate(10,0,0),Double.NaN,Collections.nCopies(8, 0.5), -1, PointPath.POINT_TYPE.DIFH));
        points.add(new PointPath(new Coordinate(20,0,0),Double.NaN,Collections.nCopies(8, 0.5), -1, PointPath.POINT_TYPE.DIFH));
        points.add(new PointPath(new Coordinate(30,30,0),0,new double[0], -1, PointPath.POINT_TYPE.RECV));
>>>>>>> e4ceffa4
        segments.add(new SegmentPath(1, flatTopography,new Coordinate(0,0,0)));
        segments.add(new SegmentPath(1, flatTopography,new Coordinate(0,0,0)));
        srPath = new SegmentPath(1,flatTopography,new Coordinate(0,0,0));

        PropagationPath propagationPath = new PropagationPath(favorable,points,segments,srPath);
        propagationPath.setGs(0);
        PropagationProcessPathData propData = new PropagationProcessPathData();
        propData.setTemperature(15);
        propData.setHumidity(70);

        EvaluateAttenuationCnossos.evaluate(propagationPath, propData);
    }

    /**
     * Sound propagation
     * T01
     * Horizontal ground with homogeneous properties, close receiver - Reflective ground (G=0)
     */
    @Test
    public void T01(){
        boolean favorable = false;
        List<PointPath> points = new ArrayList<PointPath>();
        List<SegmentPath>  segments = new ArrayList<SegmentPath>();
        SegmentPath srPath;
        Vector3D flatTopography = new Vector3D(new Coordinate(0,0,0),new Coordinate(0,0,0));

        points.add(new PointPath(new Coordinate(0,0,1),0,new ArrayList<>(), -1, PointPath.POINT_TYPE.SRCE));
        points.add(new PointPath(new Coordinate(200,0,4),0,new ArrayList<>(), -1, PointPath.POINT_TYPE.RECV));
        segments.add(new SegmentPath(0, flatTopography,new Coordinate(0,0,0)));
        srPath = new SegmentPath(0,flatTopography,new Coordinate(0,0,0));

        PropagationPath propagationPath = new PropagationPath(favorable,points,segments, srPath);
        propagationPath.setGs(0.0);
        PropagationProcessPathData propData = new PropagationProcessPathData();
        propData.setTemperature(15);
        propData.setHumidity(70);

        splCompare(EvaluateAttenuationCnossos.evaluate(propagationPath, propData), "Test T01", new double[]{-54, -54.1, -54.2, -54.5, -54.8, -55.8, -59.3, -72.76}, ERROR_EPSILON_TEST_T);


    }

    /**
     * Sound propagation
     * T02H
     * Horizontal ground with homogeneous properties, road source - Absorbing ground (G=1)
     */
    @Test
    public void T02H() throws LayerDelaunayError {
        List<PointPath> points = new ArrayList<PointPath>();
        List<SegmentPath> segments = new ArrayList<SegmentPath>();
        SegmentPath srPath;
        Vector3D flatTopography = new Vector3D(new Coordinate(0,0,0),new Coordinate(200,0,0));

<<<<<<< HEAD
        points.add(new PointPath(new Coordinate(0, 0, 0.05), 0, 0, new ArrayList<>(), -1, PointPath.POINT_TYPE.SRCE));
        points.add(new PointPath(new Coordinate(200, 0, 4), 0, 0, new ArrayList<>(), -1, PointPath.POINT_TYPE.RECV));
        srPath = new SegmentPath(1,flatTopography,new Coordinate(0,0,0));
=======
        points.add(new PointPath(new Coordinate(0, 0, 0.05), 0,  new ArrayList<>(), -1, PointPath.POINT_TYPE.SRCE));
        points.add(new PointPath(new Coordinate(200, 0, 4), 0, new ArrayList<>(), -1, PointPath.POINT_TYPE.RECV));
        srPath.add(new SegmentPath(1,flatTopography,new Coordinate(0,0,0)));
>>>>>>> e4ceffa4

        PropagationPath propagationPath = new PropagationPath(false,points,segments, srPath);
        propagationPath.setGs(0.0);
        PropagationProcessPathData propData = new PropagationProcessPathData();
        propData.setTemperature(15);
        propData.setHumidity(70);

        splCompare(EvaluateAttenuationCnossos.evaluate(propagationPath, propData), "Test T02H", new double[]{-57, -57.1, -57.9, -64.7, -70.6, -76.7, -82.0, -88.0}, ERROR_EPSILON_TEST_T);
    }

    /**
     * Sound propagation
     * T02F
     * Horizontal ground with homogeneous properties, road source - Absorbing ground (G=1)
     */
    @Test
    public void T02F() throws LayerDelaunayError {
        List<PointPath> points = new ArrayList<PointPath>();
        List<SegmentPath> segments = new ArrayList<SegmentPath>();
        SegmentPath srPath;
        Vector3D flatTopography = new Vector3D(new Coordinate(0,0,0),new Coordinate(200,0,0));

<<<<<<< HEAD
        points.add(new PointPath(new Coordinate(0, 0, 0.05), 0, 0, new ArrayList<>(), -1, PointPath.POINT_TYPE.SRCE));
        points.add(new PointPath(new Coordinate(200, 0, 4), 0, 0, new ArrayList<>(), -1, PointPath.POINT_TYPE.RECV));
        srPath = new SegmentPath(1,flatTopography,new Coordinate(0,0,0));
=======
        points.add(new PointPath(new Coordinate(0, 0, 0.05), 0, new ArrayList<>(), -1, PointPath.POINT_TYPE.SRCE));
        points.add(new PointPath(new Coordinate(200, 0, 4), 0,  new ArrayList<>(), -1, PointPath.POINT_TYPE.RECV));
        srPath.add(new SegmentPath(1,flatTopography,new Coordinate(0,0,0)));
>>>>>>> e4ceffa4

        PropagationPath propagationPath = new PropagationPath(true,points,segments, srPath);
        propagationPath.setGs(0.0);
        PropagationProcessPathData propData = new PropagationProcessPathData();
        propData.setTemperature(15);
        propData.setHumidity(70);

        splCompare(EvaluateAttenuationCnossos.evaluate(propagationPath, propData), "Test T02F", new double[]{-57, -57.1, -57.2, -58.5, -65.8, -60.4, -62.3, -75.76}, ERROR_EPSILON_TEST_T);
    }

    /**
     * Sound propagation
     * T03F
     * Horizontal ground with homogeneous properties, road source - Absorbing ground (G=0.7)
     */
    @Test
    public void T03F() throws LayerDelaunayError {
        List<PointPath> points = new ArrayList<PointPath>();
        List<SegmentPath> segments = new ArrayList<SegmentPath>();
        SegmentPath srPath;
        Vector3D flatTopography = new Vector3D(new Coordinate(0,0,0),new Coordinate(200,0,0));

<<<<<<< HEAD
        points.add(new PointPath(new Coordinate(0, 0, 0.05), 0.0, 0, new ArrayList<>(), -1, PointPath.POINT_TYPE.SRCE));
        points.add(new PointPath(new Coordinate(200, 0, 4.), 0., 0, new ArrayList<>(), -1, PointPath.POINT_TYPE.RECV));
        srPath = new SegmentPath(0.7,flatTopography,new Coordinate(0,0,0));
=======
        points.add(new PointPath(new Coordinate(0, 0, 0.05), 0.0, new ArrayList<>(), -1, PointPath.POINT_TYPE.SRCE));
        points.add(new PointPath(new Coordinate(200, 0, 4.), 0.,  new ArrayList<>(), -1, PointPath.POINT_TYPE.RECV));
        srPath.add(new SegmentPath(0.7,flatTopography,new Coordinate(0,0,0)));
>>>>>>> e4ceffa4

        PropagationPath propagationPath = new PropagationPath(true,points,segments, srPath);
        propagationPath.setGs(0.0);
        PropagationProcessPathData propData = new PropagationProcessPathData();
        propData.setTemperature(15);
        propData.setHumidity(70);
        propData.setPrime2520(true);

        splCompare(EvaluateAttenuationCnossos.evaluate(propagationPath, propData), "Test T03F", new double[]{-56.1, -56.2, -56.3, -56.6, -61.6, -61.1, -61.4, -74.8}, ERROR_EPSILON_TEST_T);
    }

    /**
     * Sound propagation
     * T03H
     * Horizontal ground with homogeneous properties, road source - Absorbing ground (G=0.7)
     */
    @Test
    public void T03H() throws LayerDelaunayError {
        List<PointPath> points = new ArrayList<PointPath>();
        List<SegmentPath> segments = new ArrayList<SegmentPath>();
        SegmentPath srPath;
        Vector3D flatTopography = new Vector3D(new Coordinate(0,0,0),new Coordinate(200,0,0));

<<<<<<< HEAD
        points.add(new PointPath(new Coordinate(0, 0, 0.05), 0., 0, new ArrayList<>(), -1, PointPath.POINT_TYPE.SRCE));
        points.add(new PointPath(new Coordinate(200, 0, 4.), 0., 0, new ArrayList<>(), -1, PointPath.POINT_TYPE.RECV));
        srPath = new SegmentPath(0.7,flatTopography,new Coordinate(0,0,0));

        PropagationPath propagationPath = new PropagationPath(false,points,segments, srPath);
        PropagationProcessPathData propData = new PropagationProcessPathData()
                .setTemperature(15)
                .setHumidity(70)
                .setGDisc(true);
=======
        points.add(new PointPath(new Coordinate(0, 0, 0.05), 0.,  new ArrayList<>(), -1, PointPath.POINT_TYPE.SRCE));
        points.add(new PointPath(new Coordinate(200, 0, 4.), 0.,  new ArrayList<>(), -1, PointPath.POINT_TYPE.RECV));
        srPath.add(new SegmentPath(0.7,flatTopography,new Coordinate(0,0,0)));

        PropagationPath propagationPath = new PropagationPath(false,points,segments, srPath);
        propagationPath.setGs(0.0);
        PropagationProcessPathData propData = new PropagationProcessPathData();
        propData.setTemperature(15);
        propData.setHumidity(70);
        propData.setGDisc(true);
>>>>>>> e4ceffa4

        splCompare(EvaluateAttenuationCnossos.evaluate(propagationPath, propData), "Test T03H", new double[]{-56.1, -56.2, -56.3, -60.6, -66.0, -72.6, -80.8, -88.5}, ERROR_EPSILON_TEST_T);
    }


<<<<<<< HEAD
    /**
     * Sound propagation
     * T05
     * Diffraction on horizontal edges - building
     *
     * @throws LayerDelaunayError
     */
    @Test
    public void T05H() throws LayerDelaunayError {

        List<PointPath> points = new ArrayList<PointPath>();
        List<SegmentPath> segments = new ArrayList<SegmentPath>();
        SegmentPath srPath;
        Vector3D flatTopography = new Vector3D(new Coordinate(0,0,0),new Coordinate(150,0,0));

        points.add(new PointPath(new Coordinate(0, 0, 0.05), 0, 0, new ArrayList<>(), -1, PointPath.POINT_TYPE.SRCE));
        points.add(new PointPath(new Coordinate(50, 0, 10.0), 0, 0, new ArrayList<>(), -1, PointPath.POINT_TYPE.DIFH));
        points.add(new PointPath(new Coordinate(100, 0, 10.0), 0, 0, new ArrayList<>(), -1, PointPath.POINT_TYPE.DIFH));
        points.add(new PointPath(new Coordinate(150, 0, 2.0), 0, 0, new ArrayList<>(), -1, PointPath.POINT_TYPE.RECV));
        // only first and last segment are necessary, even if it is possible to add more.
        segments.add(new SegmentPath(0, flatTopography,new Coordinate(0,0,0)));
        segments.add(new SegmentPath(0, flatTopography,new Coordinate(0,0,0)));
        srPath = new SegmentPath(0,flatTopography,new Coordinate(0,0,0));

        PropagationPath propagationPath = new PropagationPath(false,points,segments, srPath);
        PropagationProcessPathData propData = new PropagationProcessPathData();
        propData.setTemperature(15);
        propData.setHumidity(70);

        splCompare(EvaluateAttenuationCnossos.evaluate(propagationPath, propData), "Test T05H", new double[]{-63.4, -67.2, -70.6, -73.9, -74.6, -75.3, -78.0, -88.2}, ERROR_EPSILON_TEST_T);

  }

    /**
     * Sound propagation
     * T05
     * Diffraction on horizontal edges - building
     *
     * @throws LayerDelaunayError
     */
    @Test
    public void T05F() throws LayerDelaunayError {

        List<PointPath> points = new ArrayList<PointPath>();
        List<SegmentPath> segments = new ArrayList<SegmentPath>();
        SegmentPath srPath;
        Vector3D flatTopography = new Vector3D(new Coordinate(0,0,0),new Coordinate(150,0,0));

        points.add(new PointPath(new Coordinate(0, 0, 0.05), 0, 0, new ArrayList<>(), -1, PointPath.POINT_TYPE.SRCE));
        points.add(new PointPath(new Coordinate(50, 0, 10.0), 0, 0, new ArrayList<>(), -1, PointPath.POINT_TYPE.DIFH));
        points.add(new PointPath(new Coordinate(100, 0, 10.0), 0, 0, new ArrayList<>(), -1, PointPath.POINT_TYPE.DIFH));
        points.add(new PointPath(new Coordinate(150, 0, 2.0), 0, 0, new ArrayList<>(), -1, PointPath.POINT_TYPE.RECV));
        // only first and last segment are necessary, even if it is possible to add more.
        segments.add(new SegmentPath(0.0, flatTopography,new Coordinate(0,0,0)));
        segments.add(new SegmentPath(0.0, flatTopography,new Coordinate(0,0,0)));
        srPath = new SegmentPath(0.0,flatTopography,new Coordinate(0,0,0));

        PropagationPath propagationPath = new PropagationPath(true,points,segments, srPath);
        PropagationProcessPathData propData = new PropagationProcessPathData();
        propData.setTemperature(15);
        propData.setHumidity(70);

        splCompare(EvaluateAttenuationCnossos.evaluate(propagationPath, propData), "Test T05F", new double[]{-63.2, -67.0, -70.4, -73.6, -74.6, -75.3, -78.0, -88.07}, ERROR_EPSILON_TEST_T);

    }


=======
>>>>>>> e4ceffa4

    /**
     * Sound propagation
     * T06H
     * Horizontal ground with homogeneous properties, road source - Non compacted ground (G=0.7) with a small slope (test relief)
     *
     * @throws LayerDelaunayError
     */
    @Test
    public void T06H() throws LayerDelaunayError {
        List<PointPath> points = new ArrayList<PointPath>();
        List<SegmentPath> segments = new ArrayList<SegmentPath>();
        SegmentPath srPath;
        Vector3D smallSlope = new Vector3D(new Coordinate(0,0,0),new Coordinate(150,0,2));

        points.add(new PointPath(new Coordinate(0, 0, 0.05), 0,  new ArrayList<>(), -1, PointPath.POINT_TYPE.SRCE));
        points.add(new PointPath(new Coordinate(150, 0, 10.0), 0,  new ArrayList<>(), -1, PointPath.POINT_TYPE.RECV));
        // only first and last segment are necessary, even if it is possible to add more.
        srPath = new SegmentPath(0.7,smallSlope,new Coordinate(0,0,0));

        PropagationPath propagationPath = new PropagationPath(false,points,segments, srPath);
        propagationPath.setGs(0.0);
        PropagationProcessPathData propData = new PropagationProcessPathData();
        propData.setTemperature(15);
        propData.setHumidity(70);
        propData.setPrime2520(true);

        splCompare(EvaluateAttenuationCnossos.evaluate(propagationPath, propData), "Test T06H", new double[]{-52.9, -52.9, -53.0, -53.2, -53.5, -54.9, -64.0, -73.6}, ERROR_EPSILON_TEST_T06);
    }

    /**
     * Sound propagation
     * T06H
     * Horizontal ground with homogeneous properties, road source - Non compacted ground (G=0.7) with a small slope (test relief)
     *
     * @throws LayerDelaunayError
     */
    @Test
    public void T06F() throws LayerDelaunayError {
        List<PointPath> points = new ArrayList<PointPath>();
        List<SegmentPath> segments = new ArrayList<SegmentPath>();
        SegmentPath srPath;
        Vector3D smallSlope = new Vector3D(new Coordinate(0,0,0),new Coordinate(150,0,2));

        points.add(new PointPath(new Coordinate(0, 0, 0.05), 0,  new ArrayList<>(), -1, PointPath.POINT_TYPE.SRCE));
        points.add(new PointPath(new Coordinate(150, 0, 10.0), 0,  new ArrayList<>(), -1, PointPath.POINT_TYPE.RECV));
        // only first and last segment are necessary, even if it is possible to add more.
        srPath = new SegmentPath(0.7,smallSlope,new Coordinate(0,0,0));

        PropagationPath propagationPath = new PropagationPath(true,points,segments, srPath);
        propagationPath.setGs(0.0);
        PropagationProcessPathData propData = new PropagationProcessPathData();
        propData.setTemperature(15);
        propData.setHumidity(70);
        propData.setPrime2520(true);

        splCompare(EvaluateAttenuationCnossos.evaluate(propagationPath, propData), "Test T06F", new double[]{-52.9, -52.9, -53.0, -53.2, -53.5, -59.6, -56.8, -67.1}, ERROR_EPSILON_TEST_T);
    }

    /**
     * Sound propagation
     * T08H
     * Reflexion
     *
     * @throws LayerDelaunayError
     */
    @Test
    public void T08H() throws LayerDelaunayError {
        List<PointPath> points = new ArrayList<PointPath>();
        List<SegmentPath> segments = new ArrayList<SegmentPath>();
        SegmentPath srPath;
        Vector3D flatTopography = new Vector3D(new Coordinate(0,0,0),new Coordinate(150,0,0));

        points.add(new PointPath(new Coordinate(0, 0, 4), 0,  new ArrayList<>(), -1, PointPath.POINT_TYPE.SRCE));
        points.add(new PointPath(new Coordinate(75, 20, 4), 0, Collections.nCopies(8, 0.3), -1, PointPath.POINT_TYPE.REFL));
        points.add(new PointPath(new Coordinate(150, 0, 4), 0,  new ArrayList<>(), -1, PointPath.POINT_TYPE.RECV));
        // only first and last segment are necessary, even if it is possible to add more.
        srPath = new SegmentPath(0.,flatTopography,new Coordinate(0,0,0));

        PropagationPath propagationPath = new PropagationPath(false,points,segments, srPath);
        propagationPath.setGs(0.0);
        PropagationProcessPathData propData = new PropagationProcessPathData();
        propData.setTemperature(15);
        propData.setHumidity(70);
        propData.setPrime2520(true);

        splCompare(EvaluateAttenuationCnossos.evaluate(propagationPath, propData), "Test T08H", new double[]{-53.4, -53.4, -53.5, -53.7, -54.0, -54.7, -57.5, -68.1}, ERROR_EPSILON_TEST_T);
    }






    /**
     * Sound propagation
     * TC01
     *
     * @throws LayerDelaunayError
     */
    @Test
    public void TC01H() throws LayerDelaunayError {

        List<PointPath> points = new ArrayList<PointPath>();
        List<SegmentPath> segments = new ArrayList<SegmentPath>();
        SegmentPath srPath;

        Vector3D flatTopography = new Vector3D(new Coordinate(10,10,0),new Coordinate(200,50,0));
        points.add(new PointPath(new Coordinate(10, 10, 1), 0,  new ArrayList<>(), -1, PointPath.POINT_TYPE.SRCE));
        points.add(new PointPath(new Coordinate(200, 50, 4), 0,  new ArrayList<>(), -1, PointPath.POINT_TYPE.RECV));
        segments.add(new SegmentPath(0, flatTopography,new Coordinate(0,0,0)));
        srPath = new SegmentPath(0,flatTopography,new Coordinate(0,0,0));

        PropagationPath propagationPath = new PropagationPath(false,points,segments, srPath);
        propagationPath.setGs(0.0);
        PropagationProcessPathData propData = new PropagationProcessPathData();
        propData.setTemperature(10);
        propData.setHumidity(70);

        splCompare(EvaluateAttenuationCnossos.evaluate(propagationPath, propData), "Test TC01H", new double[]{39.21-93, 39.16-93, 39.03-93, 38.86-93, 38.53-93, 37.36-93, 32.87-93, 16.54-93}, ERROR_EPSILON_TEST_TC01H);

    }

    /**
     * Sound propagation
     * TC01
     *
     * @throws LayerDelaunayError
     */
    @Test
    public void TC01F() throws LayerDelaunayError {

        List<PointPath> points = new ArrayList<PointPath>();
        List<SegmentPath> segments = new ArrayList<SegmentPath>();
        SegmentPath srPath;
        Vector3D flatTopography = new Vector3D(new Coordinate(10,10,0),new Coordinate(200,50,0));

        points.add(new PointPath(new Coordinate(10, 10, 1), 0,  new ArrayList<>(), -1, PointPath.POINT_TYPE.SRCE));
        points.add(new PointPath(new Coordinate(200, 50, 4), 0,  new ArrayList<>(), -1, PointPath.POINT_TYPE.RECV));
        segments.add(new SegmentPath(0, flatTopography,new Coordinate(0,0,0)));
        srPath = new SegmentPath(0,flatTopography,new Coordinate(0,0,0));

        PropagationPath propagationPath = new PropagationPath(true,points,segments, srPath);
        propagationPath.setGs(0.0);
        PropagationProcessPathData propData = new PropagationProcessPathData();
        propData.setTemperature(10);
        propData.setHumidity(70);

        splCompare(EvaluateAttenuationCnossos.evaluate(propagationPath, propData), "Test TC01F", new double[]{40.58-93, 40.52-93, 40.40-93, 40.23-93, 39.89-93, 38.72-93, 34.24-93, 17.90-93}, ERROR_EPSILON_TEST_TC01F);

    }



    /**
     * Sound propagation
     * T14
     * Site with homogeneous ground properties and a large and tall building
     *
     * @throws LayerDelaunayError
     */
    @Test
    public void T14H() throws LayerDelaunayError {

        List<PointPath> points = new ArrayList<PointPath>();
        List<SegmentPath> segments = new ArrayList<SegmentPath>();
        SegmentPath srPath;

        points.add(new PointPath(new Coordinate(10, 10, 4.0), 0,  new ArrayList<>(), -1, PointPath.POINT_TYPE.SRCE));
        points.add(new PointPath(new Coordinate(175, 50, 4.0), 0,  new ArrayList<>(), -1, PointPath.POINT_TYPE.DIFV));
        points.add(new PointPath(new Coordinate(200, 10, 4.0), 0,  new ArrayList<>(), -1, PointPath.POINT_TYPE.RECV));
        // only first and last segment are necessary, even if it is possible to add more.
        segments.add(new SegmentPath(0.0, new Vector3D(new Coordinate(10,10,0),new Coordinate(175,50,0)),new Coordinate(0,0,0)));
        segments.add(new SegmentPath(0.0, new Vector3D(new Coordinate(175,50,0),new Coordinate(200,10,0)),new Coordinate(0,0,0)));
        srPath = new SegmentPath(0.0,new Vector3D(new Coordinate(10,10,0),new Coordinate(200,10,0)),new Coordinate(0,0,0));

        PropagationPath propagationPath = new PropagationPath(false,points,segments, srPath);
        PropagationProcessPathData propData = new PropagationProcessPathData();
        propData.setTemperature(15);
        propData.setHumidity(70);

        splCompare(EvaluateAttenuationCnossos.evaluate(propagationPath, propData), "Test T14H", new double[]{-76.7, -79.7, -82.8, -86.1, -89.5, -93.5, -100.4, -117.9}, ERROR_EPSILON_TEST_T);

    }

}<|MERGE_RESOLUTION|>--- conflicted
+++ resolved
@@ -54,17 +54,10 @@
         SegmentPath srPath;
         Vector3D flatTopography = new Vector3D(new Coordinate(0,0,0),new Coordinate(0,0,0));
 
-<<<<<<< HEAD
         points.add(new PointPath(new Coordinate(0,0,0),1,0, new ArrayList<>(), -1, PointPath.POINT_TYPE.SRCE));
         points.add(new PointPath(new Coordinate(10,0,0),1,Double.NaN,Collections.nCopies(8, 0.5), -1, PointPath.POINT_TYPE.DIFH));
         points.add(new PointPath(new Coordinate(20,0,0),1,Double.NaN,Collections.nCopies(8, 0.5), -1, PointPath.POINT_TYPE.DIFH));
         points.add(new PointPath(new Coordinate(30,30,0),1,0, new ArrayList<>(), -1, PointPath.POINT_TYPE.RECV));
-=======
-        points.add(new PointPath(new Coordinate(0,0,0),1,new double[0], -1, PointPath.POINT_TYPE.SRCE));
-        points.add(new PointPath(new Coordinate(10,0,0),Double.NaN,Collections.nCopies(8, 0.5), -1, PointPath.POINT_TYPE.DIFH));
-        points.add(new PointPath(new Coordinate(20,0,0),Double.NaN,Collections.nCopies(8, 0.5), -1, PointPath.POINT_TYPE.DIFH));
-        points.add(new PointPath(new Coordinate(30,30,0),0,new double[0], -1, PointPath.POINT_TYPE.RECV));
->>>>>>> e4ceffa4
         segments.add(new SegmentPath(1, flatTopography,new Coordinate(0,0,0)));
         segments.add(new SegmentPath(1, flatTopography,new Coordinate(0,0,0)));
         srPath = new SegmentPath(1,flatTopography,new Coordinate(0,0,0));
@@ -119,15 +112,9 @@
         SegmentPath srPath;
         Vector3D flatTopography = new Vector3D(new Coordinate(0,0,0),new Coordinate(200,0,0));
 
-<<<<<<< HEAD
-        points.add(new PointPath(new Coordinate(0, 0, 0.05), 0, 0, new ArrayList<>(), -1, PointPath.POINT_TYPE.SRCE));
-        points.add(new PointPath(new Coordinate(200, 0, 4), 0, 0, new ArrayList<>(), -1, PointPath.POINT_TYPE.RECV));
-        srPath = new SegmentPath(1,flatTopography,new Coordinate(0,0,0));
-=======
         points.add(new PointPath(new Coordinate(0, 0, 0.05), 0,  new ArrayList<>(), -1, PointPath.POINT_TYPE.SRCE));
         points.add(new PointPath(new Coordinate(200, 0, 4), 0, new ArrayList<>(), -1, PointPath.POINT_TYPE.RECV));
-        srPath.add(new SegmentPath(1,flatTopography,new Coordinate(0,0,0)));
->>>>>>> e4ceffa4
+        srPath = new SegmentPath(1,flatTopography,new Coordinate(0,0,0));
 
         PropagationPath propagationPath = new PropagationPath(false,points,segments, srPath);
         propagationPath.setGs(0.0);
@@ -150,15 +137,9 @@
         SegmentPath srPath;
         Vector3D flatTopography = new Vector3D(new Coordinate(0,0,0),new Coordinate(200,0,0));
 
-<<<<<<< HEAD
-        points.add(new PointPath(new Coordinate(0, 0, 0.05), 0, 0, new ArrayList<>(), -1, PointPath.POINT_TYPE.SRCE));
-        points.add(new PointPath(new Coordinate(200, 0, 4), 0, 0, new ArrayList<>(), -1, PointPath.POINT_TYPE.RECV));
-        srPath = new SegmentPath(1,flatTopography,new Coordinate(0,0,0));
-=======
         points.add(new PointPath(new Coordinate(0, 0, 0.05), 0, new ArrayList<>(), -1, PointPath.POINT_TYPE.SRCE));
         points.add(new PointPath(new Coordinate(200, 0, 4), 0,  new ArrayList<>(), -1, PointPath.POINT_TYPE.RECV));
-        srPath.add(new SegmentPath(1,flatTopography,new Coordinate(0,0,0)));
->>>>>>> e4ceffa4
+        srPath = new SegmentPath(1,flatTopography,new Coordinate(0,0,0));
 
         PropagationPath propagationPath = new PropagationPath(true,points,segments, srPath);
         propagationPath.setGs(0.0);
@@ -181,15 +162,9 @@
         SegmentPath srPath;
         Vector3D flatTopography = new Vector3D(new Coordinate(0,0,0),new Coordinate(200,0,0));
 
-<<<<<<< HEAD
-        points.add(new PointPath(new Coordinate(0, 0, 0.05), 0.0, 0, new ArrayList<>(), -1, PointPath.POINT_TYPE.SRCE));
-        points.add(new PointPath(new Coordinate(200, 0, 4.), 0., 0, new ArrayList<>(), -1, PointPath.POINT_TYPE.RECV));
-        srPath = new SegmentPath(0.7,flatTopography,new Coordinate(0,0,0));
-=======
         points.add(new PointPath(new Coordinate(0, 0, 0.05), 0.0, new ArrayList<>(), -1, PointPath.POINT_TYPE.SRCE));
         points.add(new PointPath(new Coordinate(200, 0, 4.), 0.,  new ArrayList<>(), -1, PointPath.POINT_TYPE.RECV));
-        srPath.add(new SegmentPath(0.7,flatTopography,new Coordinate(0,0,0)));
->>>>>>> e4ceffa4
+        srPath = new SegmentPath(0.7,flatTopography,new Coordinate(0,0,0));
 
         PropagationPath propagationPath = new PropagationPath(true,points,segments, srPath);
         propagationPath.setGs(0.0);
@@ -213,34 +188,21 @@
         SegmentPath srPath;
         Vector3D flatTopography = new Vector3D(new Coordinate(0,0,0),new Coordinate(200,0,0));
 
-<<<<<<< HEAD
-        points.add(new PointPath(new Coordinate(0, 0, 0.05), 0., 0, new ArrayList<>(), -1, PointPath.POINT_TYPE.SRCE));
-        points.add(new PointPath(new Coordinate(200, 0, 4.), 0., 0, new ArrayList<>(), -1, PointPath.POINT_TYPE.RECV));
+        points.add(new PointPath(new Coordinate(0, 0, 0.05), 0.,  new ArrayList<>(), -1, PointPath.POINT_TYPE.SRCE));
+        points.add(new PointPath(new Coordinate(200, 0, 4.), 0.,  new ArrayList<>(), -1, PointPath.POINT_TYPE.RECV));
         srPath = new SegmentPath(0.7,flatTopography,new Coordinate(0,0,0));
 
         PropagationPath propagationPath = new PropagationPath(false,points,segments, srPath);
+        propagationPath.setGs(0.0);
         PropagationProcessPathData propData = new PropagationProcessPathData()
                 .setTemperature(15)
                 .setHumidity(70)
                 .setGDisc(true);
-=======
-        points.add(new PointPath(new Coordinate(0, 0, 0.05), 0.,  new ArrayList<>(), -1, PointPath.POINT_TYPE.SRCE));
-        points.add(new PointPath(new Coordinate(200, 0, 4.), 0.,  new ArrayList<>(), -1, PointPath.POINT_TYPE.RECV));
-        srPath.add(new SegmentPath(0.7,flatTopography,new Coordinate(0,0,0)));
-
-        PropagationPath propagationPath = new PropagationPath(false,points,segments, srPath);
-        propagationPath.setGs(0.0);
-        PropagationProcessPathData propData = new PropagationProcessPathData();
-        propData.setTemperature(15);
-        propData.setHumidity(70);
-        propData.setGDisc(true);
->>>>>>> e4ceffa4
 
         splCompare(EvaluateAttenuationCnossos.evaluate(propagationPath, propData), "Test T03H", new double[]{-56.1, -56.2, -56.3, -60.6, -66.0, -72.6, -80.8, -88.5}, ERROR_EPSILON_TEST_T);
     }
 
 
-<<<<<<< HEAD
     /**
      * Sound propagation
      * T05
@@ -308,8 +270,6 @@
     }
 
 
-=======
->>>>>>> e4ceffa4
 
     /**
      * Sound propagation
