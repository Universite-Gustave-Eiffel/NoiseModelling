--- conflicted
+++ resolved
@@ -62,11 +62,7 @@
      * Test identic rays : to the east, to the west
      */
     @Test
-<<<<<<< HEAD
-    public void EastWestTest() {
-=======
     public void eastWestTest() {
->>>>>>> f796e7c2
         //Profile building
         ProfileBuilder profileBuilder = new ProfileBuilder();
         profileBuilder
@@ -82,10 +78,6 @@
                         new Coordinate(-20, 5),
                         new Coordinate(-10, 5)
                 }, 0.0)
-<<<<<<< HEAD
-                .addGroundEffect(-25.0, 25, -25.0, 25.0, 1)
-=======
->>>>>>> f796e7c2
                 .finishFeeding();
 
         //Propagation data building
@@ -112,23 +104,14 @@
         SegmentPath s1 = propDataOut.propagationPaths.get(1).getSRSegment();
         assertEquals(s0.dp, s1.dp);
         assertEquals(s0.testFormH, s1.testFormH);
-<<<<<<< HEAD
-        assertEquals(Arrays.stream(propDataOut.propagationPaths.get(0).groundAttenuation.wH).average().getAsDouble(),
-                Arrays.stream(propDataOut.propagationPaths.get(1).groundAttenuation.wH).average().getAsDouble(), Double.MIN_VALUE);
-=======
         assertArrayEquals(propDataOut.receiversAttenuationLevels.pop().value, propDataOut.receiversAttenuationLevels.pop().value, Double.MIN_VALUE);
->>>>>>> f796e7c2
     }
 
     /**
      * Test identic rays : to the east, to the west
      */
     @Test
-<<<<<<< HEAD
-    public void NorthSouthTest() {
-=======
     public void northSouthTest() {
->>>>>>> f796e7c2
         //Profile building
         ProfileBuilder profileBuilder = new ProfileBuilder();
         profileBuilder
@@ -144,10 +127,6 @@
                         new Coordinate(5, -20),
                         new Coordinate(5, -10)
                 }, 0.0)
-<<<<<<< HEAD
-                .addGroundEffect(-10.0, 10, -10.0, 10.0, 1)
-=======
->>>>>>> f796e7c2
                 .finishFeeding();
 
         //Propagation data building
@@ -174,10 +153,6 @@
         SegmentPath s1 = propDataOut.propagationPaths.get(1).getSRSegment();
         assertEquals(s0.dp, s1.dp);
         assertEquals(s0.testFormH, s1.testFormH);
-<<<<<<< HEAD
-        assertEquals(Arrays.stream(propDataOut.propagationPaths.get(0).groundAttenuation.wH).average().getAsDouble(),
-                Arrays.stream(propDataOut.propagationPaths.get(1).groundAttenuation.wH).average().getAsDouble(), Double.MIN_VALUE);
-=======
         assertArrayEquals(propDataOut.receiversAttenuationLevels.pop().value, propDataOut.receiversAttenuationLevels.pop().value, Double.MIN_VALUE);
     }
 
@@ -243,7 +218,6 @@
         computeRays.run(propDataOut);
 
         assertArrayEquals(propDataOut.receiversAttenuationLevels.pop().value, propDataOut.receiversAttenuationLevels.pop().value, Double.MIN_VALUE);
->>>>>>> f796e7c2
     }
 
     /**
