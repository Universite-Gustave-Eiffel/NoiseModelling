apply plugin: 'groovy'
apply plugin: 'java'

repositories {
    mavenLocal()
    flatDir {
        dirs 'libs'
    }
    maven {
        url "https://repo.osgeo.org/repository/release/"
    }
    maven {
        url "http://download.osgeo.org/webdav/geotools/"
    }
    maven {
        url "http://maven.geo-solutions.it/"
    }
    maven {
        url "http://nexus.orbisgis.org/repository/orbisgis-snapshot/"
    }
    maven {
        url "https://repo.matsim.org/repository/matsim/"
    }
    mavenCentral()
}

test {
    afterTest { desc, result ->
        println "Executing test ${desc.name} [${desc.className}] with result: ${result.resultType}"
    }
}
dependencies {
    compile name: 'org/geoserver/script/gs-script-groovy/2.15.1/gs-script-groovy-2.15.1'
    compile name: 'noisemodelling/noisemodelling-wps/1.0-SNAPSHOT/noisemodelling-wps-1.0-SNAPSHOT'
    compile('org.geoserver.script:gs-script-core:2.15.1') {
        exclude group: 'no.ecc.vectortile'
        exclude group: 'javax.media'
        exclude group: 'commons-beanutils'
        exclude group: 'org.locationtech.jts'
    }
    compile 'org.postgresql:postgresql:9.4-1201-jdbc41'
    compile 'org.codehaus.groovy:groovy-all:2.5.5'
    compile group: 'org.ejml', name: 'all', version: '0.29'
    compile group: 'org.eclipse.emf', name: 'org.eclipse.emf.ecore', version: '2.10.1'
    compile group: 'org.orbisgis', name: 'h2gis', version: '1.5.1-SNAPSHOT'
    compile('org.locationtech.jts:jts-core:1.15.1') {
        force=true
    }
    compile('org.locationtech.jts:jts-io:1.15.1') {
        force=true
    }
<<<<<<< HEAD
    compile group: 'org.orbisgis', name: 'noisemodelling-emission', version: '3.3.2'
    compile group: 'org.orbisgis', name: 'noisemodelling-propagation', version: '3.3.2'
    compile group: 'org.orbisgis', name: 'noisemodelling-pathfinder', version: '3.3.2'
    compile group: 'org.orbisgis', name: 'noisemodelling-jdbc', version: '3.3.2'
    compile group: 'org.orbisgis', name: 'h2gis-extension', version: '3.3.2'
=======
    compile group: 'org.orbisgis', name: 'noisemodelling-emission', version: '3.3.2-SNAPSHOT'
    compile group: 'org.orbisgis', name: 'noisemodelling-propagation', version: '3.3.2-SNAPSHOT'
    compile group: 'org.orbisgis', name: 'noisemodelling-pathfinder', version: '3.3.2-SNAPSHOT'
    compile group: 'org.orbisgis', name: 'noisemodelling-jdbc', version: '3.3.2-SNAPSHOT'
    compile group: 'org.orbisgis', name: 'h2gis-extension', version: '3.3.2-SNAPSHOT'
>>>>>>> c0abe5da
    compile group: 'org.openstreetmap.osmosis', name: 'osmosis-core', version: '0.48.3'
    compile group: 'org.openstreetmap.osmosis', name: 'osmosis-pbf', version: '0.46'
    compile group: 'org.matsim', name: 'matsim', version: '11.0'

    compile 'com.opencsv:opencsv:4.0'
    compile group: 'org.slf4j', name: 'slf4j-simple', version: '1.7.25'
    testCompile 'junit:junit:4.12'
}

task copyDependencies(type: Copy) {
    from configurations.default
    into 'dependencies'
}


// compile group: 'org.orbisgis', name: 'osm', version: '1.0.0-SNAPSHOT'<|MERGE_RESOLUTION|>--- conflicted
+++ resolved
@@ -49,19 +49,11 @@
     compile('org.locationtech.jts:jts-io:1.15.1') {
         force=true
     }
-<<<<<<< HEAD
-    compile group: 'org.orbisgis', name: 'noisemodelling-emission', version: '3.3.2'
-    compile group: 'org.orbisgis', name: 'noisemodelling-propagation', version: '3.3.2'
-    compile group: 'org.orbisgis', name: 'noisemodelling-pathfinder', version: '3.3.2'
-    compile group: 'org.orbisgis', name: 'noisemodelling-jdbc', version: '3.3.2'
-    compile group: 'org.orbisgis', name: 'h2gis-extension', version: '3.3.2'
-=======
     compile group: 'org.orbisgis', name: 'noisemodelling-emission', version: '3.3.2-SNAPSHOT'
     compile group: 'org.orbisgis', name: 'noisemodelling-propagation', version: '3.3.2-SNAPSHOT'
     compile group: 'org.orbisgis', name: 'noisemodelling-pathfinder', version: '3.3.2-SNAPSHOT'
     compile group: 'org.orbisgis', name: 'noisemodelling-jdbc', version: '3.3.2-SNAPSHOT'
     compile group: 'org.orbisgis', name: 'h2gis-extension', version: '3.3.2-SNAPSHOT'
->>>>>>> c0abe5da
     compile group: 'org.openstreetmap.osmosis', name: 'osmosis-core', version: '0.48.3'
     compile group: 'org.openstreetmap.osmosis', name: 'osmosis-pbf', version: '0.46'
     compile group: 'org.matsim', name: 'matsim', version: '11.0'
