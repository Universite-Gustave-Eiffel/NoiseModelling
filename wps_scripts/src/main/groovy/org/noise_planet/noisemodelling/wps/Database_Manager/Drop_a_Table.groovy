/**
* @Author Nicolas Fortin
* @Author Pierre Aumond
*/

package org.noise_planet.noisemodelling.wps.Database_Manager

import geoserver.GeoServer
import geoserver.catalog.Store
import org.geotools.jdbc.JDBCDataStore

import java.sql.Connection
import java.sql.Statement

<<<<<<< HEAD
title = 'Remove table'
description = 'Delete a table from the database. The data will be deleted and can no longer be recovered.'
=======
import groovy.sql.Sql

import org.h2gis.functions.io.csv.*
import org.h2gis.functions.io.dbf.*
import org.h2gis.functions.io.geojson.*
import org.h2gis.functions.io.json.*
import org.h2gis.functions.io.kml.*
import org.h2gis.functions.io.shp.*
import org.h2gis.functions.io.tsv.*
import org.h2gis.api.EmptyProgressVisitor
import org.h2gis.utilities.wrapper.ConnectionWrapper

import org.noisemodellingwps.utilities.WpsConnectionWrapper

title = 'Drop_a_Table'
description = 'Delete a table from the database'
>>>>>>> 56f7d52d

inputs = [
  databaseName: [name: 'Name of the database', title: 'Name of the database', description : 'Name of the database (default : first found db)', min : 0, max : 1, type: String.class],
  tableToDrop: [name: 'tableToDrop', description : 'Do not write the name of a table that contains a space.', title: 'Name of the table to drop', type: String.class]
]

outputs = [
    result: [name: 'result', title: 'result', type: String.class]
]

static Connection openGeoserverDataStoreConnection(String dbName) {
    if(dbName == null || dbName.isEmpty()) {
        dbName = new GeoServer().catalog.getStoreNames().get(0)
    }
    Store store = new GeoServer().catalog.getStore(dbName)
    JDBCDataStore jdbcDataStore = (JDBCDataStore)store.getDataStoreInfo().getDataStore(null)
    return jdbcDataStore.getDataSource().getConnection()
}

def run(input) {

    // Get name of the database
    String dbName = ""
    if (input['databaseName']){dbName = input['databaseName'] as String}

    // Open connection
    openGeoserverDataStoreConnection(dbName).withCloseable { Connection connection ->
        // Execute
        String table = input["tableToDrop"] as String
        table = table.toUpperCase()

        List<String> ignorelst = ["SPATIAL_REF_SYS", "GEOMETRY_COLUMNS"]

        int flag =0
        List<String> tables = JDBCUtilities.getTableNames(connection.getMetaData(), null, "PUBLIC", "%", null)
        tables.each { t ->
            TableLocation tab = TableLocation.parse(t)
            if(!ignorelst.contains(tab.getTable())) {

                if (tab.getTable()==table)   {
                    Statement stmt = connection.createStatement()
                    String dropTable = "Drop table if exists " + table 
                    stmt.execute(dropTable)   
                    returnString = "The table " + table + " was dropped !"
                    flag = 1
                }

                if (flag==0) returnString = "The table to drop was not found"
            }
        }
    
        return [result: returnString]
    }
}<|MERGE_RESOLUTION|>--- conflicted
+++ resolved
@@ -12,10 +12,6 @@
 import java.sql.Connection
 import java.sql.Statement
 
-<<<<<<< HEAD
-title = 'Remove table'
-description = 'Delete a table from the database. The data will be deleted and can no longer be recovered.'
-=======
 import groovy.sql.Sql
 
 import org.h2gis.functions.io.csv.*
@@ -32,7 +28,6 @@
 
 title = 'Drop_a_Table'
 description = 'Delete a table from the database'
->>>>>>> 56f7d52d
 
 inputs = [
   databaseName: [name: 'Name of the database', title: 'Name of the database', description : 'Name of the database (default : first found db)', min : 0, max : 1, type: String.class],
