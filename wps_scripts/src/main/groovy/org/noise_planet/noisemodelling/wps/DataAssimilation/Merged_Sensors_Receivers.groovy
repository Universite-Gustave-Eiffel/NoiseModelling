--- conflicted
+++ resolved
@@ -40,14 +40,9 @@
     String tableSensors = inputs['tableSensors'] as String
 
     Sql sql = new Sql(connection)
-<<<<<<< HEAD
-    sql.execute("ALTER TABLE "+ receiverTable +" DROP COLUMN ID_ROW, ID_COL")
-    sql.execute("INSERT INTO "+ receiverTable +" (THE_GEOM) SELECT The_GEOM FROM "+tableSensors)
-=======
     sql.execute("ALTER TABLE " + receiverTable + " DROP COLUMN ID_ROW, ID_COL")
     sql.execute("ALTER TABLE " + receiverTable + " ADD COLUMN IDNAME VARCHAR;")
     sql.execute("UPDATE " + receiverTable + "  SET IDNAME = 'REC_MAP'")
->>>>>>> d3730bf3
 
     sql.execute("INSERT INTO  " + receiverTable + "  (THE_GEOM, IDNAME) SELECT The_GEOM THE_GEOM , IDSENSOR IDNAME FROM " + tableSensors)
 }