/**
 * NoiseModelling is an open-source tool designed to produce environmental noise maps on very large urban areas. It can be used as a Java library or be controlled through a user friendly web interface.
 *
 * This version is developed by the DECIDE team from the Lab-STICC (CNRS) and by the Mixt Research Unit in Environmental Acoustics (Université Gustave Eiffel).
 * <http://noise-planet.org/noisemodelling.html>
 *
 * NoiseModelling is distributed under GPL 3 license. You can read a copy of this License in the file LICENCE provided with this software.
 *
 * Contact: contact@noise-planet.org
 *
 */

/**
 * @Author Pierre Aumond, Université Gustave Eiffel
 * @Author Nicolas Fortin, Université Gustave Eiffel
 */
package org.noise_planet.noisemodelling.wps.NoiseModelling

import geoserver.GeoServer
import geoserver.catalog.Store
import groovy.sql.Sql
import org.cts.crs.CRSException
import org.cts.op.CoordinateOperationException
import org.geotools.jdbc.JDBCDataStore
import org.h2gis.api.EmptyProgressVisitor
import org.h2gis.api.ProgressVisitor
import org.h2gis.utilities.GeometryTableUtilities
import org.h2gis.utilities.JDBCUtilities
import org.h2gis.utilities.TableLocation
import org.h2gis.utilities.wrapper.ConnectionWrapper
import org.noise_planet.noisemodelling.jdbc.NoiseMap
import org.noise_planet.noisemodelling.jdbc.NoiseMapMaker
import org.noise_planet.noisemodelling.jdbc.NoiseMapParameters
import org.noise_planet.noisemodelling.jdbc.NoiseMapByReceiverMaker
import org.noise_planet.noisemodelling.pathfinder.IComputePathsOut
//import org.noise_planet.noisemodelling.pathfinder.profilebuilder.ProfileBuilder
//import org.noise_planet.noisemodelling.pathfinder.RootProgressVisitor
import org.noise_planet.noisemodelling.pathfinder.profilebuilder.ProfileBuilder
import org.noise_planet.noisemodelling.pathfinder.utils.*
import org.noise_planet.noisemodelling.pathfinder.utils.documents.KMLDocument
import org.noise_planet.noisemodelling.pathfinder.utils.profiler.JVMMemoryMetric
import org.noise_planet.noisemodelling.pathfinder.utils.profiler.ProfilerThread
import org.noise_planet.noisemodelling.pathfinder.utils.profiler.ProgressMetric
import org.noise_planet.noisemodelling.pathfinder.utils.profiler.ReceiverStatsMetric
import org.noise_planet.noisemodelling.pathfinder.utils.profiler.RootProgressVisitor
import org.noise_planet.noisemodelling.propagation.Attenuation
//import org.noise_planet.noisemodelling.propagation.ComputeRaysOutAttenuation
import org.noise_planet.noisemodelling.propagation.cnossos.AttenuationCnossosParameters

import org.slf4j.Logger
import org.slf4j.LoggerFactory

import javax.xml.stream.XMLStreamException
import java.sql.Connection
import java.sql.SQLException
import java.time.LocalDateTime

title = 'Compute LDay,Levening,LNight,Lden from road traffic'
description = '&#10145;&#65039; Computes Lden, LDay, LEvening, LNight noise map from Day Evening Night traffic flow rate and speed estimates (specific format, see input details).' +
        '<hr>' +
        '&#127757; Tables must be projected in a metric coordinate system (SRID). Use "Change_SRID" WPS Block if needed.</br> </br>' +
        '&#x2705; The output table are called: <b> LDEN_GEOM, LDAY_GEOM, LEVENING_GEOM, LNIGHT_GEOM </b> </br></br>' +
        'These tables contain: </br> <ul>' +
        '<li><b> IDRECEIVER</b>: an identifier (INTEGER, PRIMARY KEY)</li>' +
        '<li><b> THE_GEOM </b>: the 3D geometry of the receivers (POINT)</li>' +
        '<li><b> Hz63, Hz125, Hz250, Hz500, Hz1000,Hz2000, Hz4000, Hz8000 </b>: 8 columns giving the day (evening, night or den) emission sound level for each octave band (FLOAT)</li> </ul>'

inputs = [
        tableBuilding           : [
                name       : 'Buildings table name',
                title      : 'Buildings table name',
                description: '&#127968; Name of the Buildings table </br> </br>' +
                        'The table must contain: </br> <ul>' +
                        '<li> <b> THE_GEOM </b>: the 2D geometry of the building (POLYGON or MULTIPOLYGON) </li>' +
                        '<li> <b> HEIGHT </b>: the height of the building (FLOAT)</li> </ul>',
                type       : String.class
        ],
        tableRoads              : [
                name       : 'Roads table name',
                title      : 'Roads table name',
                description: '&#128739; Name of the Roads table </br> </br>' +
                        'This function recognize the following columns (* mandatory): </br> <ul>' +
                        '<li><b> PK </b>* : an identifier. It shall be a primary key (INTEGER, PRIMARY KEY)</li>' +
                        '<li><b> LV_D </b><b>TV_E </b><b> TV_N </b> : Hourly average light vehicle count (6-18h)(18-22h)(22-6h) (DOUBLE)</li>' +
                        '<li><b> MV_D </b><b>MV_E </b><b>MV_N </b> : Hourly average medium heavy vehicles, delivery vans > 3.5 tons,  buses, touring cars, etc. with two axles and twin tyre mounting on rear axle count (6-18h)(18-22h)(22-6h) (DOUBLE)</li>' +
                        '<li><b> HGV_D </b><b> HGV_E </b><b> HGV_N </b> :  Hourly average heavy duty vehicles, touring cars, buses, with three or more axles (6-18h)(18-22h)(22-6h) (DOUBLE)</li>' +
                        '<li><b> WAV_D </b><b> WAV_E </b><b> WAV_N </b> :  Hourly average mopeds, tricycles or quads &le; 50 cc count (6-18h)(18-22h)(22-6h) (DOUBLE)</li>' +
                        '<li><b> WBV_D </b><b> WBV_E </b><b> WBV_N </b> :  Hourly average motorcycles, tricycles or quads > 50 cc count (6-18h)(18-22h)(22-6h) (DOUBLE)</li>' +
                        '<li><b> LV_SPD_D </b><b> LV_SPD_E </b><b>LV_SPD_N </b> :  Hourly average light vehicle speed (6-18h)(18-22h)(22-6h) (DOUBLE)</li>' +
                        '<li><b> MV_SPD_D </b><b> MV_SPD_E </b><b>MV_SPD_N </b> :  Hourly average medium heavy vehicles speed (6-18h)(18-22h)(22-6h) (DOUBLE)</li>' +
                        '<li><b> HGV_SPD_D </b><b> HGV_SPD_E </b><b> HGV_SPD_N </b> :  Hourly average heavy duty vehicles speed (6-18h)(18-22h)(22-6h) (DOUBLE)</li>' +
                        '<li><b> WAV_SPD_D </b><b> WAV_SPD_E </b><b> WAV_SPD_N </b> :  Hourly average mopeds, tricycles or quads &le; 50 cc speed (6-18h)(18-22h)(22-6h) (DOUBLE)</li>' +
                        '<li><b> WBV_SPD_D </b><b> WBV_SPD_E </b><b> WBV_SPD_N </b> :  Hourly average motorcycles, tricycles or quads > 50 cc speed (6-18h)(18-22h)(22-6h) (DOUBLE)</li>' +
                        '<li><b> PVMT </b> :  CNOSSOS road pavement identifier (ex: NL05)(default NL08) (VARCHAR)</li>' +
                        '<li><b> TEMP_D </b><b> TEMP_E </b><b> TEMP_N </b> : Average day, evening, night temperature (default 20&#x2103;) (6-18h)(18-22h)(22-6h)(DOUBLE)</li>' +
                        '<li><b> TS_STUD </b> : A limited period Ts (in months) over the year where a average proportion pm of light vehicles are equipped with studded tyres (0-12) (DOUBLE)</li>' +
                        '<li><b> PM_STUD </b> : Average proportion of vehicles equipped with studded tyres during TS_STUD period (0-1) (DOUBLE)</li>' +
                        '<li><b> JUNC_DIST </b> : Distance to junction in meters (DOUBLE)</li>' +
                        '<li><b> JUNC_TYPE </b> : Type of junction (k=0 none, k = 1 for a crossing with traffic lights ; k = 2 for a roundabout) (INTEGER)</li>' +
                        '<li><b> SLOPE </b> : Slope (in %) of the road section. If the field is not filled in, the LINESTRING z-values will be used to calculate the slope and the traffic direction (way field) will be force to 3 (bidirectional). (DOUBLE)</li>' +
                        '<li><b> WAY </b> : Define the way of the road section. 1 = one way road section and the traffic goes in the same way that the slope definition you have used, 2 = one way road section and the traffic goes in the inverse way that the slope definition you have used, 3 = bi-directional traffic flow, the flow is split into two components and correct half for uphill and half for downhill (INTEGER)</li>' +
                        '</ul></br>'+
                        '&#128161; This table can be generated from the WPS Block "Import_OSM"',
                type       : String.class
        ],
        tableReceivers          : [
                name       : 'Receivers table name',
                title      : 'Receivers table name',
                description: 'Name of the Receivers table </br> </br>' +
                        'The table must contain: </br> <ul>' +
                        '<li><b> PK </b> : an identifier. It shall be a primary key (INTEGER, PRIMARY KEY) </li> ' +
                        '<li><b> THE_GEOM </b> : the 3D geometry of the sources (POINT, MULTIPOINT) </li> </ul>' +
                        '&#128161; This table can be generated from the WPS Blocks in the "Receivers" folder',
                type       : String.class
        ],
        tableDEM                : [
                name       : 'DEM table name',
                title      : 'DEM table name',
                description: 'Name of the Digital Elevation Model (DEM) table </br> </br>' +
                        'The table must contain: </br> <ul>' +
                        '<li><b> THE_GEOM </b>: the 3D geometry of the sources (POINT, MULTIPOINT).</li> </ul>' +
                        '&#128161; This table can be generated from the WPS Block "Import_Asc_File"',
                min        : 0, max: 1,
                type       : String.class
        ],
        tableGroundAbs          : [
                name       : 'Ground absorption table name',
                title      : 'Ground absorption table name',
                description: 'Name of the surface/ground acoustic absorption table </br> </br>' +
                        'The table must contain: </br> <ul>' +
                        '<li> <b> THE_GEOM </b>: the 2D geometry of the sources (POLYGON or MULTIPOLYGON)</li>' +
                        '<li> <b> G </b>: the acoustic absorption of a ground (FLOAT between 0 : very hard and 1 : very soft)</li> </ul>',
                min        : 0, max: 1,
                type       : String.class
        ],
        paramWallAlpha          : [
                name       : 'wallAlpha',
                title      : 'Wall absorption coefficient',
                description: 'Wall absorption coefficient (FLOAT) </br> </br>' +
                        'This coefficient is going <br> <ul>' +
                        '<li> from 0 : fully absorbent </li>' +
                        '<li> to strictly less than 1 : fully reflective. </li> </ul>' +
                        '&#128736; Default value: <b>0.1 </b> ',
                min        : 0, max: 1,
                type       : String.class
        ],
        confReflOrder           : [
                name       : 'Order of reflexion',
                title      : 'Order of reflexion',
                description: 'Maximum number of reflections to be taken into account (INTEGER). </br> </br>' +
                        '&#x1F6A8; Adding 1 order of reflexion can significantly increase the processing time. </br> </br>' +
                        '&#128736; Default value: <b>1 </b>',
                min        : 0, max: 1,
                type       : String.class
        ],
        confMaxSrcDist          : [
                name       : 'Maximum source-receiver distance',
                title      : 'Maximum source-receiver distance',
                description: 'Maximum distance between source and receiver (FLOAT, in meters). </br> </br>' +
                        '&#128736; Default value: <b>150 </b>',
                min        : 0, max: 1,
                type       : String.class
        ],
        confMaxReflDist         : [
                name       : 'Maximum source-reflexion distance',
                title      : 'Maximum source-reflexion distance',
                description: 'Maximum reflection distance from the source (FLOAT, in meters). </br> </br>' +
                        '&#128736; Default value: <b>50 </b>',
                min        : 0, max: 1,
                type       : String.class
        ],
        confThreadNumber        : [
                name       : 'Thread number',
                title      : 'Thread number',
                description: 'Number of thread to use on the computer (INTEGER). </br> </br>' +
                        'To set this value, look at the number of cores you have. </br>' +
                        'If it is set to 0, use the maximum number of cores available.</br> </br>' +
                        '&#128736; Default value: <b>0 </b>',
                min        : 0, max: 1,
                type       : String.class
        ],
        confDiffVertical        : [
                name       : 'Diffraction on vertical edges',
                title      : 'Diffraction on vertical edges',
                description: 'Compute or not the diffraction on vertical edges. Following Directive 2015/996, enable this option for rail and industrial sources only. </br> </br>' +
                        '&#128736; Default value: <b>false </b>',
                min        : 0, max: 1,
                type       : Boolean.class
        ],
        confDiffHorizontal      : [
                name       : 'Diffraction on horizontal edges',
                title      : 'Diffraction on horizontal edges',
                description: 'Compute or not the diffraction on horizontal edges. </br> </br>' +
                        '&#128736; Default value: <b>false </b>',
                min        : 0, max: 1,
                type       : Boolean.class
        ],
        confSkipLday            : [
                name       : 'Skip LDAY_GEOM table',
                title      : 'Do not compute LDAY_GEOM table',
                description: 'Skip the creation of this table. </br> </br>' +
                        '&#128736; Default value: <b>false </b>',
                min        : 0, max: 1,
                type       : Boolean.class
        ],
        confSkipLevening        :
                [name       : 'Skip LEVENING_GEOM table',
                 title      : 'Do not compute LEVENING_GEOM table',
                 description: 'Skip the creation of this table. </br> </br> ' +
                         '&#128736; Default value: <b>false </b>',
                 min        : 0, max: 1,
                 type: Boolean.class
                ],
        confSkipLnight          : [
                name       : 'Skip LNIGHT_GEOM table',
                title      : 'Do not compute LNIGHT_GEOM table',
                description: 'Skip the creation of this table. </br> </br>' +
                        '&#128736; Default value: <b>false </b>',
                min        : 0, max: 1, type: Boolean.class
        ],
        confSkipLden            : [
                name       : 'Skip LDEN_GEOM table',
                title      : 'Do not compute LDEN_GEOM table',
                description: 'Skip the creation of this table. </br> </br>' +
                        '&#128736; Default value : <b> false </b>',
                min        : 0, max: 1,
                type: Boolean.class
        ],
        confExportSourceId      : [
                name       : 'keep source id',
                title      : 'Separate receiver level by source identifier',
                description: 'Keep source identifier in output in order to get noise contribution of each noise source. </br> </br>' +
                        '&#128736; Default value: <b> false </b>',
                min        : 0, max: 1,
                type: Boolean.class
        ],
        confHumidity            : [
                name       : 'Relative humidity',
                title      : 'Relative humidity',
                description: '&#127783; Humidity for noise propagation. </br> </br>' +
                        '&#128736; Default value: <b> 70</b>',
                min        : 0, max: 1,
                type: Double.class
        ],
        confTemperature         : [
                name       : 'Temperature',
                title      : 'Air temperature',
                description: '&#127777; Air temperature in degree celsius. </br> </br>' +
                        '&#128736; Default value: <b> 15</b>',
                min        : 0, max: 1,
                type: Double.class
        ],
        confFavorableOccurrencesDay: [
                name       : 'Probability of occurrences (Day)',
                title      : 'Probability of occurrences (Day)',
                description: 'Comma-delimited string containing the probability of occurrences of favourable propagation conditions. </br> </br>' +
                        'The north slice is the last array index not the first one <br/>' +
                        'Slice width are 22.5&#176;: (16 slices)<br/><ul>' +
                        '<li>The first column 22.5&#176; contain occurrences between 11.25 to 33.75 &#176;</li>' +
                        '<li>The last column 360&#176; contains occurrences between 348.75&#176; to 360&#176; and 0 to 11.25&#176;</li></ul>' +
                        '&#128736; Default value: <b>0.5, 0.5, 0.5, 0.5, 0.5, 0.5, 0.5, 0.5, 0.5, 0.5, 0.5, 0.5, 0.5, 0.5, 0.5, 0.5</b>',
                min        : 0, max: 1,
                type       : String.class
        ],
        confFavorableOccurrencesEvening: [
                name       : 'Probability of occurrences (Evening)',
                title      : 'Probability of occurrences (Evening)',
                description: 'Comma-delimited string containing the probability of occurrences of favourable propagation conditions. </br> </br>' +
                        'The north slice is the last array index not the first one <br/>' +
                        'Slice width are 22.5&#176;: (16 slices)<br/><ul>' +
                        '<li>The first column 22.5&#176; contain occurrences between 11.25 to 33.75 &#176;</li>' +
                        '<li>The last column 360&#176; contains occurrences between 348.75&#176; to 360&#176; and 0 to 11.25&#176;</li></ul>' +
                        '&#128736; Default value: <b>0.5, 0.5, 0.5, 0.5, 0.5, 0.5, 0.5, 0.5, 0.5, 0.5, 0.5, 0.5, 0.5, 0.5, 0.5, 0.5</b>',
                min        : 0, max: 1,
                type       : String.class
        ],
        confFavorableOccurrencesNight: [
                name       : 'Probability of occurrences (Night)',
                title      : 'Probability of occurrences (Night)',
                description: 'Comma-delimited string containing the probability of occurrences of favourable propagation conditions. </br> </br>' +
                        'The north slice is the last array index not the first one <br/>' +
                        'Slice width are 22.5&#176;: (16 slices)<br/><ul>' +
                        '<li>The first column 22.5&#176; contain occurrences between 11.25 to 33.75 &#176;</li>' +
                        '<li>The last column 360&#176; contains occurrences between 348.75&#176; to 360&#176; and 0 to 11.25&#176;</li></ul>' +
                        '&#128736; Default value: <b>0.5, 0.5, 0.5, 0.5, 0.5, 0.5, 0.5, 0.5, 0.5, 0.5, 0.5, 0.5, 0.5, 0.5, 0.5, 0.5</b>',
                min        : 0, max: 1,
                type       : String.class
        ],
        confRaysName            : [
                name       : '',
                title      : 'Export scene',
                description: 'Save each mnt, buildings and propagation rays into the specified table (ex:RAYS) or file URL (ex: file:///Z:/dir/map.kml) </br> </br>' +
                        'You can set a table name here in order to save all the rays computed by NoiseModelling. </br> </br>' +
                        'The number of rays has been limited in this script in order to avoid memory exception. </br> </br>' +
                        '&#128736; Default value: <b>empty (do not keep rays)</b>',
                min        : 0, max: 1,
                type: String.class
        ]
]

outputs = [
        result: [
                name       : 'Result output string',
                title      : 'Result output string',
                description: 'This type of result does not allow the blocks to be linked together.',
                type       : String.class
        ]
]

// Open Connection to Geoserver
static Connection openGeoserverDataStoreConnection(String dbName) {
    if (dbName == null || dbName.isEmpty()) {
        dbName = new GeoServer().catalog.getStoreNames().get(0)
    }
    Store store = new GeoServer().catalog.getStore(dbName)
    JDBCDataStore jdbcDataStore = (JDBCDataStore) store.getDataStoreInfo().getDataStore(null)
    return jdbcDataStore.getDataSource().getConnection()
}

// run the script
def run(input) {

    // Get name of the database
    // by default an embedded h2gis database is created
    // Advanced user can replace this database for a postGis or h2Gis server database.
    String dbName = "h2gisdb"

    // Open connection
    openGeoserverDataStoreConnection(dbName).withCloseable {
        Connection connection ->
            return [result: exec(connection, input)]
    }
}

<<<<<<< HEAD
def forgeCreateTable(Sql sql, String tableName, NoiseMapParameters ldenConfig, String geomField, String tableReceiver, String tableResult) {
    // Create a logger to display messages in the geoserver logs and in the command prompt.
    Logger logger = LoggerFactory.getLogger("org.noise_planet.noisemodelling")

    StringBuilder sb = new StringBuilder("create table ");
    sb.append(tableName);
    if (!ldenConfig.mergeSources) {
        sb.append(" (IDRECEIVER bigint NOT NULL");
        sb.append(", IDSOURCE bigint NOT NULL");
    } else {
        sb.append(" (IDRECEIVER bigint NOT NULL");
    }
    sb.append(", THE_GEOM geometry")
    AttenuationCnossosParameters pathData = ldenConfig.getPropagationProcessPathData(NoiseMapParameters.TIME_PERIOD.DAY);
    for (int idfreq = 0; idfreq < pathData.freq_lvl.size(); idfreq++) {
        sb.append(", HZ");
        sb.append(pathData.freq_lvl.get(idfreq));
        sb.append(" REAL");
    }
    sb.append(", LAEQ REAL, LEQ REAL ) AS SELECT PK");
    if (!ldenConfig.mergeSources) {
        sb.append(", IDSOURCE");
    }
    sb.append(", ")
    sb.append(geomField)
    for (int idfreq = 0; idfreq < pathData.freq_lvl.size(); idfreq++) {
        sb.append(", HZ");
        sb.append(pathData.freq_lvl.get(idfreq));
    }
    sb.append(", LAEQ, LEQ FROM ")
    sb.append(tableReceiver)
    if (!ldenConfig.mergeSources) {
        // idsource can't be null so we can't left join
        sb.append(" a, ")
        sb.append(tableResult)
        sb.append(" b WHERE a.PK = b.IDRECEIVER")
    } else {
        sb.append(" a LEFT JOIN ")
        sb.append(tableResult)
        sb.append(" b ON a.PK = b.IDRECEIVER")
    }
    sql.execute(sb.toString())
    // apply pk
    logger.info("Add primary key on " + tableName)
    if (!ldenConfig.mergeSources) {
        sql.execute("ALTER TABLE " + tableName + " ADD PRIMARY KEY(IDRECEIVER, IDSOURCE)")
    } else {
        sql.execute("ALTER TABLE " + tableName + " ADD PRIMARY KEY(IDRECEIVER)")
    }
}


static void exportScene(String name, ProfileBuilder builder, AttenuationCnossosParameters result, int crs) throws IOException {
=======
static void exportScene(String name, ProfileBuilder builder, ComputeRaysOutAttenuation result, int crs) throws IOException {
>>>>>>> 28150714
    try {
        FileOutputStream outData = new FileOutputStream(name);
        KMLDocument kmlDocument = new KMLDocument(outData);
        kmlDocument.setInputCRS("EPSG:" + crs);
        kmlDocument.writeHeader();
        if(builder != null) {
            kmlDocument.writeTopographic(builder.getTriangles(), builder.getVertices());
        }
        if(result != null) {
            kmlDocument.writeRays(result.getPropagationPaths());
        }
        if(builder != null) {
            kmlDocument.writeBuildings(builder);
        }
        kmlDocument.writeFooter();
    } catch (XMLStreamException | CoordinateOperationException | CRSException ex) {
        throw new IOException(ex);
    }
}


// main function of the script
def exec(Connection connection, input) {
    //Need to change the ConnectionWrapper to WpsConnectionWrapper to work under postGIS database
    connection = new ConnectionWrapper(connection)

    // Create a sql connection to interact with the database in SQL
    Sql sql = new Sql(connection)

    // output string, the information given back to the user
    String resultString = null

    // Create a logger to display messages in the geoserver logs and in the command prompt.
    Logger logger = LoggerFactory.getLogger("org.noise_planet.noisemodelling")

    // print to command window
    logger.info('Start : Noise level from Traffic')
    logger.info("inputs {}", input) // log inputs of the run

    // -------------------
    // Get every inputs
    // -------------------

    String sources_table_name = input['tableRoads']
    // do it case-insensitive
    sources_table_name = sources_table_name.toUpperCase()
    // Check if srid are in metric projection.
    int sridSources = GeometryTableUtilities.getSRID(connection, TableLocation.parse(sources_table_name))
    if (sridSources == 3785 || sridSources == 4326) throw new IllegalArgumentException("Error : Please use a metric projection for "+sources_table_name+".")
    if (sridSources == 0) throw new IllegalArgumentException("Error : The table "+sources_table_name+" does not have an associated SRID.")

    //Get the geometry field of the source table
    TableLocation sourceTableIdentifier = TableLocation.parse(sources_table_name)
    List<String> geomFields = GeometryTableUtilities.getGeometryColumnNames(connection, sourceTableIdentifier)
    if (geomFields.isEmpty()) {
        throw new SQLException(String.format("The table %s does not exists or does not contain a geometry field", sourceTableIdentifier))
    }

    //Get the primary key field of the source table
    int pkIndex = JDBCUtilities.getIntegerPrimaryKey(connection, TableLocation.parse(sources_table_name))
    if (pkIndex < 1) {
        throw new IllegalArgumentException(String.format("Source table %s does not contain a primary key", sourceTableIdentifier))
    }

    String receivers_table_name = input['tableReceivers']
    // do it case-insensitive
    receivers_table_name = receivers_table_name.toUpperCase()
    //Get the geometry field of the receiver table
    TableLocation receiverTableIdentifier = TableLocation.parse(receivers_table_name)
    List<String> geomFieldsRcv = GeometryTableUtilities.getGeometryColumnNames(connection, receiverTableIdentifier)
    if (geomFieldsRcv.isEmpty()) {
        throw new SQLException(String.format("The table %s does not exists or does not contain a geometry field", receiverTableIdentifier))
    }
    // Check if srid are in metric projection and are all the same.
    int sridReceivers = GeometryTableUtilities.getSRID(connection, TableLocation.parse(receivers_table_name))
    if (sridReceivers == 3785 || sridReceivers == 4326) throw new IllegalArgumentException("Error : Please use a metric projection for "+receivers_table_name+".")
    if (sridReceivers == 0) throw new IllegalArgumentException("Error : The table "+receivers_table_name+" does not have an associated SRID.")
    if (sridReceivers != sridSources) throw new IllegalArgumentException("Error : The SRID of table "+sources_table_name+" and "+receivers_table_name+" are not the same.")


    //Get the primary key field of the receiver table
    int pkIndexRecv = JDBCUtilities.getIntegerPrimaryKey(connection, TableLocation.parse(receivers_table_name))
    if (pkIndexRecv < 1) {
        throw new IllegalArgumentException(String.format("Source table %s does not contain a primary key", receiverTableIdentifier))
    }

    String building_table_name = input['tableBuilding']
    // do it case-insensitive
    building_table_name = building_table_name.toUpperCase()
    // Check if srid are in metric projection and are all the same.
    int sridBuildings = GeometryTableUtilities.getSRID(connection, TableLocation.parse(building_table_name))
    if (sridBuildings == 3785 || sridReceivers == 4326) throw new IllegalArgumentException("Error : Please use a metric projection for "+building_table_name+".")
    if (sridBuildings == 0) throw new IllegalArgumentException("Error : The table "+building_table_name+" does not have an associated SRID.")
    if (sridReceivers != sridBuildings) throw new IllegalArgumentException("Error : The SRID of table "+building_table_name+" and "+receivers_table_name+" are not the same.")

    String dem_table_name = ""
    if (input['tableDEM']) {
        dem_table_name = input['tableDEM']
        // do it case-insensitive
        dem_table_name = dem_table_name.toUpperCase()
        // Check if srid are in metric projection and are all the same.
        int sridDEM = GeometryTableUtilities.getSRID(connection, TableLocation.parse(dem_table_name))
        if (sridDEM == 3785 || sridReceivers == 4326) throw new IllegalArgumentException("Error : Please use a metric projection for "+dem_table_name+".")
        if (sridDEM == 0) throw new IllegalArgumentException("Error : The table "+dem_table_name+" does not have an associated SRID.")
        if (sridDEM != sridSources) throw new IllegalArgumentException("Error : The SRID of table "+sources_table_name+" and "+dem_table_name+" are not the same.")
    }


    String ground_table_name = ""
    if (input['tableGroundAbs']) {
        ground_table_name = input['tableGroundAbs']
        // do it case-insensitive
        ground_table_name = ground_table_name.toUpperCase()
        // Check if srid are in metric projection and are all the same.
        int sridGROUND = GeometryTableUtilities.getSRID(connection, TableLocation.parse(ground_table_name))
        if (sridGROUND == 3785 || sridReceivers == 4326) throw new IllegalArgumentException("Error : Please use a metric projection for "+ground_table_name+".")
        if (sridGROUND == 0) throw new IllegalArgumentException("Error : The table "+ground_table_name+" does not have an associated SRID.")
        if (sridGROUND != sridSources) throw new IllegalArgumentException("Error : The SRID of table "+ground_table_name+" and "+sources_table_name+" are not the same.")
    }

    int reflexion_order = 0
    if (input['confReflOrder']) {
        reflexion_order = Integer.valueOf(input['confReflOrder'])
    }

    double max_src_dist = 150
    if (input['confMaxSrcDist']) {
        max_src_dist = Double.valueOf(input['confMaxSrcDist'])
    }

    double max_ref_dist = 50
    if (input['confMaxReflDist']) {
        max_ref_dist = Double.valueOf(input['confMaxReflDist'])
    }

    double wall_alpha = 0.1
    if (input['paramWallAlpha']) {
        wall_alpha = Double.valueOf(input['paramWallAlpha'])
    }

    int n_thread = 0
    if (input['confThreadNumber']) {
        n_thread = Integer.valueOf(input['confThreadNumber'])
    }

    boolean compute_vertical_diffraction = false
    if (input['confDiffVertical']) {
        compute_vertical_diffraction = input['confDiffVertical']
    }

    boolean compute_horizontal_diffraction = false
    if (input['confDiffHorizontal']) {
        compute_horizontal_diffraction = input['confDiffHorizontal']
    }

    boolean confSkipLday = false;
    if (input['confSkipLday']) {
        confSkipLday = input['confSkipLday']
    }

    boolean confSkipLevening = false;
    if (input['confSkipLevening']) {
        confSkipLevening = input['confSkipLevening']
    }

    boolean confSkipLnight = false;
    if (input['confSkipLnight']) {
        confSkipLnight = input['confSkipLnight']
    }

    boolean confSkipLden = false;
    if (input['confSkipLden']) {
        confSkipLden = input['confSkipLden']
    }

    boolean confExportSourceId = false;
    if (input['confExportSourceId']) {
        confExportSourceId = input['confExportSourceId']
    }

    // -------------------------
    // Initialize some variables
    // -------------------------

    // Set of already processed receivers
    Set<Long> receivers = new HashSet<>()
    // --------------------------------------------
    // Initialize NoiseModelling propagation part
    // --------------------------------------------

    NoiseMapByReceiverMaker pointNoiseMap = new NoiseMapByReceiverMaker(building_table_name, sources_table_name, receivers_table_name)

    NoiseMapParameters ldenConfig = new NoiseMapParameters(NoiseMapParameters.INPUT_MODE.INPUT_MODE_TRAFFIC_FLOW)

    ldenConfig.setComputeLDay(!confSkipLday)
    ldenConfig.setComputeLEvening(!confSkipLevening)
    ldenConfig.setComputeLNight(!confSkipLnight)
    ldenConfig.setComputeLDEN(!confSkipLden)
    ldenConfig.setMergeSources(!confExportSourceId)
    ldenConfig.setExportReceiverPosition(true)
    ldenConfig.setlDayTable("LDAY_GEOM")
    ldenConfig.setlEveningTable("LEVENING_GEOM")
    ldenConfig.setlNightTable("LNIGHT_GEOM")
    ldenConfig.setlDenTable("LDEN_GEOM")

    if(!confSkipLday) {
        sql.execute("drop table if exists " + TableLocation.parse(ldenConfig.getlDayTable()))
    }
    if(!confSkipLevening) {
        sql.execute("drop table if exists " + TableLocation.parse(ldenConfig.getlEveningTable()))
    }
    if(!confSkipLnight) {
        sql.execute("drop table if exists " + TableLocation.parse(ldenConfig.getlNightTable()))
    }
    if(!confSkipLden) {
        sql.execute("drop table if exists " + TableLocation.parse(ldenConfig.getlDenTable()))
    }


    int maximumRaysToExport = 5000

    File folderExportKML = null
    String kmlFileNamePrepend = ""
    if (input['confRaysName'] && !((input['confRaysName'] as String).isEmpty())) {
        String confRaysName = input['confRaysName'] as String
        if(confRaysName.startsWith("file:")) {
            ldenConfig.setExportRaysMethod(NoiseMapParameters.ExportRaysMethods.TO_MEMORY)
            URL url = new URL(confRaysName)
            File urlFile = new File(url.toURI())
            if(urlFile.isDirectory()) {
                folderExportKML = urlFile
            } else {
                folderExportKML = urlFile.getParentFile()
                kmlFileNamePrepend = confRaysName.substring(
                        Math.max(0, confRaysName.lastIndexOf(File.separator) + 1),
                        Math.max(0, confRaysName.lastIndexOf(".")))
            }
        } else {
            ldenConfig.setExportRaysMethod(NoiseMapParameters.ExportRaysMethods.TO_RAYS_TABLE)
            ldenConfig.setRaysTable(input['confRaysName'] as String)
        }
        ldenConfig.setKeepAbsorption(true);
        ldenConfig.setMaximumRaysOutputCount(maximumRaysToExport);
    }

    NoiseMapMaker ldenProcessing = new NoiseMapMaker(connection, ldenConfig)
    pointNoiseMap.setComputeHorizontalDiffraction(compute_vertical_diffraction)
    pointNoiseMap.setComputeVerticalDiffraction(compute_horizontal_diffraction)
    pointNoiseMap.setSoundReflectionOrder(reflexion_order)


    // Set environmental parameters
    AttenuationCnossosParameters environmentalDataDay = new AttenuationCnossosParameters(false)

    if (input.containsKey('confHumidity')) {
        environmentalDataDay.setHumidity(input['confHumidity'] as Double)
    }
    if (input.containsKey('confTemperature')) {
        environmentalDataDay.setTemperature(input['confTemperature'] as Double)
    }

    AttenuationCnossosParameters environmentalDataEvening = new AttenuationCnossosParameters(environmentalDataDay)
    AttenuationCnossosParameters environmentalDataNight = new AttenuationCnossosParameters(environmentalDataDay)
    if (input.containsKey('confFavorableOccurrencesDay')) {
        StringTokenizer tk = new StringTokenizer(input['confFavorableOccurrencesDay'] as String, ',')
        double[] favOccurrences = new double[PropagationProcessPathData.DEFAULT_WIND_ROSE.length]
        for (int i = 0; i < favOccurrences.length; i++) {
            favOccurrences[i] = Math.max(0, Math.min(1, Double.valueOf(tk.nextToken().trim())))
        }
        environmentalDataDay.setWindRose(favOccurrences)
    }
    if (input.containsKey('confFavorableOccurrencesEvening')) {
        StringTokenizer tk = new StringTokenizer(input['confFavorableOccurrencesEvening'] as String, ',')
        double[] favOccurrences = new double[PropagationProcessPathData.DEFAULT_WIND_ROSE.length]
        for (int i = 0; i < favOccurrences.length; i++) {
            favOccurrences[i] = Math.max(0, Math.min(1, Double.valueOf(tk.nextToken().trim())))
        }
        environmentalDataEvening.setWindRose(favOccurrences)
    }
    if (input.containsKey('confFavorableOccurrencesNight')) {
        StringTokenizer tk = new StringTokenizer(input['confFavorableOccurrencesNight'] as String, ',')
        double[] favOccurrences = new double[PropagationProcessPathData.DEFAULT_WIND_ROSE.length]
        for (int i = 0; i < favOccurrences.length; i++) {
            favOccurrences[i] = Math.max(0, Math.min(1, Double.valueOf(tk.nextToken().trim())))
        }
        environmentalDataNight.setWindRose(favOccurrences)
    }

    pointNoiseMap.setPropagationProcessPathData(NoiseMapParameters.TIME_PERIOD.DAY, environmentalDataDay)
    pointNoiseMap.setPropagationProcessPathData(NoiseMapParameters.TIME_PERIOD.EVENING, environmentalDataEvening)
    pointNoiseMap.setPropagationProcessPathData(NoiseMapParameters.TIME_PERIOD.NIGHT, environmentalDataNight)

    // Building height field name
    pointNoiseMap.setHeightField("HEIGHT")
    // Import table with Snow, Forest, Grass, Pasture field polygons. Attribute G is associated with each polygon
    if (ground_table_name != "") {
        pointNoiseMap.setSoilTableName(ground_table_name)
    }
    // Point cloud height above sea level POINT(X Y Z)
    if (dem_table_name != "") {
        pointNoiseMap.setDemTable(dem_table_name)
    }

    pointNoiseMap.setMaximumPropagationDistance(max_src_dist)
    pointNoiseMap.setMaximumReflectionDistance(max_ref_dist)
    pointNoiseMap.setWallAbsorption(wall_alpha)
    pointNoiseMap.setThreadCount(n_thread)

    // Do not propagate for low emission or far away sources
    // Maximum error in dB
    pointNoiseMap.setMaximumError(0.1d)

    // --------------------------------------------
    // Initialize NoiseModelling emission part
    // --------------------------------------------
    pointNoiseMap.setComputeRaysOutFactory(ldenProcessing)
    pointNoiseMap.setPropagationProcessDataFactory(ldenProcessing)

    // Init Map
    pointNoiseMap.initialize(connection, new EmptyProgressVisitor())

    // --------------------------------------------
    // Run Calculations
    // --------------------------------------------

    // Init ProgressLogger (loading bar)
    RootProgressVisitor progressLogger = new RootProgressVisitor(1, true, 1)


    logger.info("Start calculation... ")
    LocalDateTime now = LocalDateTime.now();
    ProfilerThread profilerThread = new ProfilerThread(new File(String.format("profile_%d_%d_%d_%dh%d.csv",
            now.getYear(), now.getMonthValue(), now.getDayOfMonth(), now.getHour(), now.getMinute())));
    profilerThread.addMetric(ldenProcessing);
    profilerThread.addMetric(new ProgressMetric(progressLogger));
    profilerThread.addMetric(new JVMMemoryMetric());
    profilerThread.addMetric(new ReceiverStatsMetric());
    profilerThread.setWriteInterval(300);
    profilerThread.setFlushInterval(300);
    pointNoiseMap.setProfilerThread(profilerThread);
    try {
        ldenProcessing.start()
        new Thread(profilerThread).start();
        // Iterate over computation areas
        int k = 0
        Map cells = pointNoiseMap.searchPopulatedCells(connection)
        ProgressVisitor progressVisitor = progressLogger.subProcess(cells.size())
        new TreeSet<>(cells.keySet()).each { cellIndex ->
            // Run ray propagation
            logger.info(String.format("Compute... %.3f %% (%d receivers in this cell)", 100 * k++ / cells.size(), cells.get(cellIndex)))
            IComputePathsOut out = pointNoiseMap.evaluateCell(connection, cellIndex.getLatitudeIndex(), cellIndex.getLongitudeIndex(), progressVisitor, receivers)
            // Export as a Google Earth 3d scene
            if (out instanceof AttenuationCnossosParameters && folderExportKML != null) {
                AttenuationCnossosParameters cellStorage = (AttenuationCnossosParameters) out;
                exportScene(new File(folderExportKML.getPath(),
                        String.format(Locale.ROOT, kmlFileNamePrepend + "_%d_%d.kml", cellIndex.getLatitudeIndex(),
                                cellIndex.getLongitudeIndex())).getPath(),
                        cellStorage.inputData.profileBuilder, cellStorage, sridSources)
            }
        }
    } catch(IllegalArgumentException | IllegalStateException ex) {
        System.err.println(ex);
        throw ex;
    } finally {
        profilerThread.stop();
        ldenProcessing.stop()
    }

    // Associate Geometry column to the table LDEN
    StringBuilder createdTables = new StringBuilder()

    if (ldenConfig.computeLDay) {
        createdTables.append(" LDAY_GEOM")
    }
    if (ldenConfig.computeLEvening) {
        createdTables.append(" LEVENING_GEOM")
    }
    if (ldenConfig.computeLNight) {
        createdTables.append(" LNIGHT_GEOM")
    }
    if (ldenConfig.computeLDEN) {
        createdTables.append(" LDEN_GEOM")
    }

    resultString = "Calculation Done ! " + createdTables.toString() + " table(s) have been created."

    // print to command window
    logger.info('Result : ' + resultString)
    logger.info('End : LDAY from Traffic')

    // print to WPS Builder
    return resultString


}
<|MERGE_RESOLUTION|>--- conflicted
+++ resolved
@@ -332,7 +332,6 @@
     }
 }
 
-<<<<<<< HEAD
 def forgeCreateTable(Sql sql, String tableName, NoiseMapParameters ldenConfig, String geomField, String tableReceiver, String tableResult) {
     // Create a logger to display messages in the geoserver logs and in the command prompt.
     Logger logger = LoggerFactory.getLogger("org.noise_planet.noisemodelling")
@@ -386,9 +385,6 @@
 
 
 static void exportScene(String name, ProfileBuilder builder, AttenuationCnossosParameters result, int crs) throws IOException {
-=======
-static void exportScene(String name, ProfileBuilder builder, ComputeRaysOutAttenuation result, int crs) throws IOException {
->>>>>>> 28150714
     try {
         FileOutputStream outData = new FileOutputStream(name);
         KMLDocument kmlDocument = new KMLDocument(outData);
