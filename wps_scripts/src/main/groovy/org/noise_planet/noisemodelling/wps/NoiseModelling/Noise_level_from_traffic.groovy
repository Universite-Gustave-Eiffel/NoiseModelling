/**
 * NoiseModelling is an open-source tool designed to produce environmental noise maps on very large urban areas. It can be used as a Java library or be controlled through a user friendly web interface.
 *
 * This version is developed by the DECIDE team from the Lab-STICC (CNRS) and by the Mixt Research Unit in Environmental Acoustics (Université Gustave Eiffel).
 * <http://noise-planet.org/noisemodelling.html>
 *
 * NoiseModelling is distributed under GPL 3 license. You can read a copy of this License in the file LICENCE provided with this software.
 *
 * Contact: contact@noise-planet.org
 *
 */

/**
 * @Author Pierre Aumond, Université Gustave Eiffel
 * @Author Nicolas Fortin, Université Gustave Eiffel
 */
package org.noise_planet.noisemodelling.wps.NoiseModelling

import geoserver.GeoServer
import geoserver.catalog.Store
import groovy.sql.Sql
import groovy.time.TimeCategory
import org.geotools.jdbc.JDBCDataStore
import org.h2gis.api.EmptyProgressVisitor
import org.h2gis.api.ProgressVisitor
import org.h2gis.utilities.JDBCUtilities
import org.h2gis.utilities.SFSUtilities
import org.h2gis.utilities.TableLocation
import org.h2gis.utilities.wrapper.ConnectionWrapper
import org.noise_planet.noisemodelling.emission.jdbc.LDENComputeRaysOut
import org.noise_planet.noisemodelling.emission.jdbc.LDENConfig
import org.noise_planet.noisemodelling.emission.jdbc.LDENPointNoiseMapFactory
import org.noise_planet.noisemodelling.emission.jdbc.LDENPropagationProcessData
import org.noise_planet.noisemodelling.propagation.IComputeRaysOut
import org.noise_planet.noisemodelling.propagation.PropagationProcessPathData
import org.noise_planet.noisemodelling.propagation.RootProgressVisitor
import org.noise_planet.noisemodelling.propagation.jdbc.PointNoiseMap
import org.slf4j.Logger
import org.slf4j.LoggerFactory

import java.sql.Connection
import java.sql.SQLException

title = 'Compute LDay,Levening,LNight,Lden from road traffic'
description = 'Compute Lday noise map from Day Evening Night traffic flow rate and speed estimates (specific format, see input details).' +
        '</br> Tables must be projected in a metric coordinate system (SRID). Use "Change_SRID" WPS Block if needed.' +
        '</br> </br> <b> The output tables are called : LDAY_GEOM LEVENING_GEOM LNIGHT_GEOM LDEN_GEOM </b> ' +
        'and contain : </br>' +
        '-  <b> IDRECEIVER  </b> : an identifier (INTEGER, PRIMARY KEY). </br>' +
        '- <b> THE_GEOM </b> : the 3D geometry of the receivers (POINT).</br> ' +
        '-  <b> Hz63, Hz125, Hz250, Hz500, Hz1000,Hz2000, Hz4000, Hz8000 </b> : 8 columns giving the day emission sound level for each octave band (FLOAT).'

inputs = [
        tableBuilding           : [
                name       : 'Buildings table name',
                title      : 'Buildings table name',
                description: '<b>Name of the Buildings table.</b>  </br>  ' +
                        '<br>  The table shall contain : </br>' +
                        '- <b> THE_GEOM </b> : the 2D geometry of the building (POLYGON or MULTIPOLYGON). </br>' +
                        '- <b> HEIGHT </b> : the height of the building (FLOAT)',
                type       : String.class
        ],
        tableRoads              : [
                name       : 'Roads table name',
                title      : 'Roads table name',
                description: "<b>Name of the Roads table.</b>  </br>  " +
                        "<br>  This function recognize the following columns (* mandatory) : </br><ul>" +
                        "<li><b> PK </b>* : an identifier. It shall be a primary key (INTEGER, PRIMARY KEY)</li>" +
                        "<li><b> LV_D </b><b>TV_E </b><b> TV_N </b> : Hourly average light vehicle count (6-18h)(18-22h)(22-6h) (DOUBLE)</li>" +
                        "<li><b> MV_D </b><b>MV_E </b><b>MV_N </b> : Hourly average medium heavy vehicles, delivery vans > 3.5 tons,  buses, touring cars, etc. with two axles and twin tyre mounting on rear axle count (6-18h)(18-22h)(22-6h) (DOUBLE)</li>" +
                        "<li><b> HGV_D </b><b> HGV_E </b><b> HGV_N </b> :  Hourly average heavy duty vehicles, touring cars, buses, with three or more axles (6-18h)(18-22h)(22-6h) (DOUBLE)</li>" +
                        "<li><b> WAV_D </b><b> WAV_E </b><b> WAV_N </b> :  Hourly average mopeds, tricycles or quads &le; 50 cc count (6-18h)(18-22h)(22-6h) (DOUBLE)</li>" +
                        "<li><b> WBV_D </b><b> WBV_E </b><b> WBV_N </b> :  Hourly average motorcycles, tricycles or quads > 50 cc count (6-18h)(18-22h)(22-6h) (DOUBLE)</li>" +
                        "<li><b> LV_SPD_D </b><b> LV_SPD_E </b><b>LV_SPD_N </b> :  Hourly average light vehicle speed (6-18h)(18-22h)(22-6h) (DOUBLE)</li>" +
                        "<li><b> MV_SPD_D </b><b> MV_SPD_E </b><b>MV_SPD_N </b> :  Hourly average medium heavy vehicles speed (6-18h)(18-22h)(22-6h) (DOUBLE)</li>" +
                        "<li><b> HGV_SPD_D </b><b> HGV_SPD_E </b><b> HGV_SPD_N </b> :  Hourly average heavy duty vehicles speed (6-18h)(18-22h)(22-6h) (DOUBLE)</li>" +
                        "<li><b> WAV_SPD_D </b><b> WAV_SPD_E </b><b> WAV_SPD_N </b> :  Hourly average mopeds, tricycles or quads &le; 50 cc speed (6-18h)(18-22h)(22-6h) (DOUBLE)</li>" +
                        "<li><b> WBV_SPD_D </b><b> WBV_SPD_E </b><b> WBV_SPD_N </b> :  Hourly average motorcycles, tricycles or quads > 50 cc speed (6-18h)(18-22h)(22-6h) (DOUBLE)</li>" +
                        "<li><b> PVMT </b> :  CNOSSOS road pavement identifier (ex: NL05)(default NL08) (VARCHAR)</li>" +
                        "<li><b> TEMP_D </b><b> TEMP_E </b><b> TEMP_N </b> : Average day, evening, night temperature (default 20&#x2103;) (6-18h)(18-22h)(22-6h)(DOUBLE)</li>" +
                        "<li><b> TS_STUD </b> : A limited period Ts (in months) over the year where a average proportion pm of light vehicles are equipped with studded tyres (0-12) (DOUBLE)</li>" +
                        "<li><b> PM_STUD </b> : Average proportion of vehicles equipped with studded tyres during TS_STUD period (0-1) (DOUBLE)</li>" +
                        "<li><b> JUNC_DIST </b> : Distance to junction in meters (DOUBLE)</li>" +
                        "<li><b> JUNC_TYPE </b> : Type of junction (k=0 none, k = 1 for a crossing with traffic lights ; k = 2 for a roundabout) (INTEGER)</li>" +
                        "</ul></br><b> This table can be generated from the WPS Block 'Import_OSM'. </b>.",
                type       : String.class
        ],
        tableReceivers          : [
                name       : 'Receivers table name',
                title      : 'Receivers table name',
                description: '<b>Name of the Receivers table.</b></br>  ' +
                        '</br>  The table shall contain : </br> ' +
                        '- <b> PK </b> : an identifier. It shall be a primary key (INTEGER, PRIMARY KEY). </br> ' +
                        '- <b> THE_GEOM </b> : the 3D geometry of the sources (POINT, MULTIPOINT).</br> ' +
                        '</br> </br> <b> This table can be generated from the WPS Blocks in the "Receivers" folder. </b>',
                type       : String.class
        ],
        tableDEM                : [
                name       : 'DEM table name',
                title      : 'DEM table name',
                description: '<b>Name of the Digital Elevation Model table.</b></br>  ' +
                        '</br>The table shall contain : </br> ' +
                        '- <b> THE_GEOM </b> : the 3D geometry of the sources (POINT, MULTIPOINT).</br> ' +
                        '</br> </br> <b> This table can be generated from the WPS Block "Import_Asc_File". </b>',
                min        : 0, max: 1,
                type       : String.class
        ],
        tableGroundAbs          : [
                name       : 'Ground absorption table name',
                title      : 'Ground absorption table name',
                description: '<b>Name of the surface/ground acoustic absorption table.</b></br>  ' +
                        '</br>The table shall contain : </br> ' +
                        '- <b> THE_GEOM </b> : the 2D geometry of the sources (POLYGON or MULTIPOLYGON).</br> ' +
                        '- <b> G </b> : the acoustic absorption of a ground (FLOAT between 0 : very hard and 1 : very soft).</br> ',
                min        : 0, max: 1,
                type       : String.class
        ],
        paramWallAlpha          : [
                name       : 'wallAlpha',
                title      : 'Wall absorption coefficient',
                description: 'Wall absorption coefficient (FLOAT between 0 : fully absorbent and strictly less than 1 : fully reflective)' +
                        '</br> </br> <b> Default value : 0.1 </b> ',
                min        : 0, max: 1,
                type       : String.class
        ],
        confReflOrder           : [
                name       : 'Order of reflexion',
                title      : 'Order of reflexion',
                description: 'Maximum number of reflections to be taken into account (INTEGER).' +
                        '</br> </br> <b> Default value : 1 </b>',
                min        : 0, max: 1,
                type       : String.class
        ],
        confMaxSrcDist          : [
                name       : 'Maximum source-receiver distance',
                title      : 'Maximum source-receiver distance',
                description: 'Maximum distance between source and receiver (FLOAT, in meters).' +
                        '</br> </br> <b> Default value : 150 </b>',
                min        : 0, max: 1,
                type       : String.class
        ],
        confMaxReflDist         : [
                name       : 'Maximum source-reflexion distance',
                title      : 'Maximum source-reflexion distance',
                description: 'Maximum reflection distance from the source (FLOAT, in meters).' +
                        '</br> </br> <b> Default value : 50 </b>',
                min        : 0, max: 1,
                type       : String.class
        ],
        confThreadNumber        : [
                name       : 'Thread number',
                title      : 'Thread number',
                description: 'Number of thread to use on the computer (INTEGER).' +
                        '</br> To set this value, look at the number of cores you have.' +
                        '</br> If it is set to 0, use the maximum number of cores available.' +
                        '</br> </br> <b> Default value : 1 </b>',
                min        : 0, max: 1,
                type       : String.class
        ],
        confDiffVertical        : [
                name       : 'Diffraction on vertical edges',
                title      : 'Diffraction on vertical edges',
                description: 'Compute or not the diffraction on vertical edges.' +
                        '</br> </br> <b> Default value : false </b>',
                min        : 0, max: 1,
                type       : Boolean.class
        ],
        confDiffHorizontal      : [
                name       : 'Diffraction on horizontal edges',
                title      : 'Diffraction on horizontal edges',
                description: 'Compute or not the diffraction on horizontal edges.' +
                        '</br> </br> <b> Default value : false </b>',
                min        : 0, max: 1,
                type       : Boolean.class
        ],
        confSkipLday            : [
                name       : 'Skip LDAY_GEOM table',
                title      : 'Do not compute LDAY_GEOM table',
                description: 'Skip the creation of this table.' +
                        '</br> </br> <b> Default value : false </b>',
                min        : 0, max: 1,
                type       : Boolean.class
        ],
        confSkipLevening        :
                [name       : 'Skip LEVENING_GEOM table',
                 title      : 'Do not compute LEVENING_GEOM table',
                 description: 'Skip the creation of this table.' +
                         '</br> </br> <b> Default value : false </b>',
                 min        : 0, max: 1, type: Boolean.class
                ],
        confSkipLnight          : [
                name       : 'Skip LNIGHT_GEOM table',
                title      : 'Do not compute LNIGHT_GEOM table',
                description: 'Skip the creation of this table.' +
                        '</br> </br> <b> Default value : false </b>',
                min        : 0, max: 1, type: Boolean.class
        ],
        confSkipLden            : [
                name       : 'Skip LDEN_GEOM table',
                title      : 'Do not compute LDEN_GEOM table',
                description: 'Skip the creation of this table.' +
                        '</br> </br> <b> Default value : false </b>',
                min        : 0, max: 1, type: Boolean.class
        ],
        confExportSourceId      : [name       : 'keep source id',
                                   title      : 'Separate receiver level by source identifier',
                                   description: 'Keep source identifier in output in order to get noise contribution of each noise source.' +
                                           '</br> </br> <b> Default value : false </b>',
                                   min        : 0, max: 1, type: Boolean.class
        ],
        confHumidity            : [
                name       : 'Relative humidity',
                title      : 'Relative humidity',
                description: 'Humidity for noise propagation, default value is <b>70</b>',
                min        : 0, max: 1, type: Double.class
        ],
        confTemperature         : [name       : 'Temperature',
                                   title      : 'Air temperature',
                                   description: 'Air temperature in degree celsius, default value is <b>15</b>',
                                   min        : 0, max: 1, type: Double.class
        ],
        confFavorableOccurrences: [
                name       : 'Probability of occurrences table',
                title      : 'Probability of occurrences table',
                description: 'Table of probability of occurrences of favourable propagation conditions.' +
                        'The north slice is the last array index not the first one<br/>' +
                        'Slice width are 22.5&#176;: (16 slices)<br/><ul>' +
                        '<li>The first column 22.5&#176; contain occurrences between 11.25 to 33.75 &#176;</li>' +
                        '<li>The last column 360&#176; contains occurrences between 348.75&#176; to 360&#176; and 0 to 11.25&#176;</li></ul>Default value <b>0.5, 0.5, 0.5, 0.5, 0.5, 0.5, 0.5, 0.5, 0.5, 0.5, 0.5, 0.5, 0.5, 0.5, 0.5, 0.5</b>',
                min        : 0, max: 1,
                type       : String.class
        ]
]

outputs = [
        result: [
                name       : 'Result output string',
                title      : 'Result output string',
                description: 'This type of result does not allow the blocks to be linked together.',
                type       : String.class
        ]
]

// Open Connection to Geoserver
static Connection openGeoserverDataStoreConnection(String dbName) {
    if (dbName == null || dbName.isEmpty()) {
        dbName = new GeoServer().catalog.getStoreNames().get(0)
    }
    Store store = new GeoServer().catalog.getStore(dbName)
    JDBCDataStore jdbcDataStore = (JDBCDataStore) store.getDataStoreInfo().getDataStore(null)
    return jdbcDataStore.getDataSource().getConnection()
}

// run the script
def run(input) {

    // Get name of the database
    // by default an embedded h2gis database is created
    // Advanced user can replace this database for a postGis or h2Gis server database.
    String dbName = "h2gisdb"

    // Open connection
    openGeoserverDataStoreConnection(dbName).withCloseable {
        Connection connection ->
            return [result: exec(connection, input)]
    }
}

def forgeCreateTable(Sql sql, String tableName, LDENConfig ldenConfig, String geomField, String tableReceiver, String tableResult) {
    // Create a logger to display messages in the geoserver logs and in the command prompt.
    Logger logger = LoggerFactory.getLogger("org.noise_planet.noisemodelling")

    StringBuilder sb = new StringBuilder("create table ");
    sb.append(tableName);
    if (!ldenConfig.mergeSources) {
        sb.append(" (IDRECEIVER bigint NOT NULL");
        sb.append(", IDSOURCE bigint NOT NULL");
    } else {
        sb.append(" (IDRECEIVER bigint NOT NULL");
    }
    sb.append(", THE_GEOM geometry")
    for (int idfreq = 0; idfreq < ldenConfig.propagationProcessPathData.freq_lvl.size(); idfreq++) {
        sb.append(", HZ");
        sb.append(ldenConfig.propagationProcessPathData.freq_lvl.get(idfreq));
        sb.append(" numeric(5, 2)");
    }
    sb.append(", LAEQ numeric(5, 2), LEQ numeric(5, 2) ) AS SELECT PK");
    if (!ldenConfig.mergeSources) {
        sb.append(", IDSOURCE");
    }
    sb.append(", ")
    sb.append(geomField)
    for (int idfreq = 0; idfreq < ldenConfig.propagationProcessPathData.freq_lvl.size(); idfreq++) {
        sb.append(", HZ");
        sb.append(ldenConfig.propagationProcessPathData.freq_lvl.get(idfreq));
    }
    sb.append(", LAEQ, LEQ FROM ")
    sb.append(tableReceiver)
    if (!ldenConfig.mergeSources) {
        // idsource can't be null so we can't left join
        sb.append(" a, ")
        sb.append(tableResult)
        sb.append(" b WHERE a.PK = b.IDRECEIVER")
    } else {
        sb.append(" a LEFT JOIN ")
        sb.append(tableResult)
        sb.append(" b ON a.PK = b.IDRECEIVER")
    }
    sql.execute(sb.toString())
    // apply pk
    logger.info("Add primary key on " + tableName)
    if (!ldenConfig.mergeSources) {
        sql.execute("ALTER TABLE " + tableName + " ADD PRIMARY KEY(IDRECEIVER, IDSOURCE)")
    } else {
        sql.execute("ALTER TABLE " + tableName + " ADD PRIMARY KEY(IDRECEIVER)")
    }
}

// main function of the script
def exec(Connection connection, input) {
    //Need to change the ConnectionWrapper to WpsConnectionWrapper to work under postGIS database
    connection = new ConnectionWrapper(connection)

    // Create a sql connection to interact with the database in SQL
    Sql sql = new Sql(connection)

    // output string, the information given back to the user
    String resultString = null

    // Create a logger to display messages in the geoserver logs and in the command prompt.
    Logger logger = LoggerFactory.getLogger("org.noise_planet.noisemodelling")

    // print to command window
    logger.info('Start : Noise level from Traffic')
    logger.info("inputs {}", input) // log inputs of the run

    // -------------------
    // Get every inputs
    // -------------------

    String sources_table_name = input['tableRoads']
    // do it case-insensitive
    sources_table_name = sources_table_name.toUpperCase()
    // Check if srid are in metric projection.
    int sridSources = SFSUtilities.getSRID(connection, TableLocation.parse(sources_table_name))
    if (sridSources == 3785 || sridSources == 4326) throw new IllegalArgumentException("Error : Please use a metric projection for "+sources_table_name+".")
    if (sridSources == 0) throw new IllegalArgumentException("Error : The table "+sources_table_name+" does not have an associated SRID.")

    //Get the geometry field of the source table
    TableLocation sourceTableIdentifier = TableLocation.parse(sources_table_name)
    List<String> geomFields = SFSUtilities.getGeometryFields(connection, sourceTableIdentifier)
    if (geomFields.isEmpty()) {
        throw new SQLException(String.format("The table %s does not exists or does not contain a geometry field", sourceTableIdentifier))
    }

    //Get the primary key field of the source table
    int pkIndex = JDBCUtilities.getIntegerPrimaryKey(connection, sources_table_name)
    if (pkIndex < 1) {
        throw new IllegalArgumentException(String.format("Source table %s does not contain a primary key", sourceTableIdentifier))
    }

    String receivers_table_name = input['tableReceivers']
    // do it case-insensitive
    receivers_table_name = receivers_table_name.toUpperCase()
    //Get the geometry field of the receiver table
    TableLocation receiverTableIdentifier = TableLocation.parse(receivers_table_name)
    List<String> geomFieldsRcv = SFSUtilities.getGeometryFields(connection, receiverTableIdentifier)
    if (geomFieldsRcv.isEmpty()) {
        throw new SQLException(String.format("The table %s does not exists or does not contain a geometry field", receiverTableIdentifier))
    }
    // Check if srid are in metric projection and are all the same.
    int sridReceivers = SFSUtilities.getSRID(connection, TableLocation.parse(receivers_table_name))
    if (sridReceivers == 3785 || sridReceivers == 4326) throw new IllegalArgumentException("Error : Please use a metric projection for "+receivers_table_name+".")
    if (sridReceivers == 0) throw new IllegalArgumentException("Error : The table "+receivers_table_name+" does not have an associated SRID.")
    if (sridReceivers != sridSources) throw new IllegalArgumentException("Error : The SRID of table "+sources_table_name+" and "+receivers_table_name+" are not the same.")


    //Get the primary key field of the receiver table
    int pkIndexRecv = JDBCUtilities.getIntegerPrimaryKey(connection, receivers_table_name)
    if (pkIndexRecv < 1) {
        throw new IllegalArgumentException(String.format("Source table %s does not contain a primary key", receiverTableIdentifier))
    }

    String building_table_name = input['tableBuilding']
    // do it case-insensitive
    building_table_name = building_table_name.toUpperCase()
    // Check if srid are in metric projection and are all the same.
    int sridBuildings = SFSUtilities.getSRID(connection, TableLocation.parse(building_table_name))
    if (sridBuildings == 3785 || sridReceivers == 4326) throw new IllegalArgumentException("Error : Please use a metric projection for "+building_table_name+".")
    if (sridBuildings == 0) throw new IllegalArgumentException("Error : The table "+building_table_name+" does not have an associated SRID.")
    if (sridReceivers != sridBuildings) throw new IllegalArgumentException("Error : The SRID of table "+building_table_name+" and "+receivers_table_name+" are not the same.")

    String dem_table_name = ""
    if (input['tableDEM']) {
        dem_table_name = input['tableDEM']
        // do it case-insensitive
        dem_table_name = dem_table_name.toUpperCase()
        // Check if srid are in metric projection and are all the same.
        int sridDEM = SFSUtilities.getSRID(connection, TableLocation.parse(dem_table_name))
        if (sridDEM == 3785 || sridReceivers == 4326) throw new IllegalArgumentException("Error : Please use a metric projection for "+dem_table_name+".")
        if (sridDEM == 0) throw new IllegalArgumentException("Error : The table "+dem_table_name+" does not have an associated SRID.")
        if (sridDEM != sridSources) throw new IllegalArgumentException("Error : The SRID of table "+sources_table_name+" and "+dem_table_name+" are not the same.")
    }


    String ground_table_name = ""
    if (input['tableGroundAbs']) {
        ground_table_name = input['tableGroundAbs']
        // do it case-insensitive
        ground_table_name = ground_table_name.toUpperCase()
        // Check if srid are in metric projection and are all the same.
        int sridGROUND = SFSUtilities.getSRID(connection, TableLocation.parse(ground_table_name))
        if (sridGROUND == 3785 || sridReceivers == 4326) throw new IllegalArgumentException("Error : Please use a metric projection for "+ground_table_name+".")
        if (sridGROUND == 0) throw new IllegalArgumentException("Error : The table "+ground_table_name+" does not have an associated SRID.")
        if (sridGROUND != sridSources) throw new IllegalArgumentException("Error : The SRID of table "+ground_table_name+" and "+sources_table_name+" are not the same.")
    }

    int reflexion_order = 0
    if (input['confReflOrder']) {
        reflexion_order = Integer.valueOf(input['confReflOrder'])
    }

    double max_src_dist = 150
    if (input['confMaxSrcDist']) {
        max_src_dist = Double.valueOf(input['confMaxSrcDist'])
    }

    double max_ref_dist = 50
    if (input['confMaxReflDist']) {
        max_ref_dist = Double.valueOf(input['confMaxReflDist'])
    }

    double wall_alpha = 0.1
    if (input['paramWallAlpha']) {
        wall_alpha = Double.valueOf(input['paramWallAlpha'])
    }

    int n_thread = 1
    if (input['confThreadNumber']) {
        n_thread = Integer.valueOf(input['confThreadNumber'])
    }

    boolean compute_vertical_diffraction = false
    if (input['confDiffVertical']) {
        compute_vertical_diffraction = input['confDiffVertical']
    }

    boolean compute_horizontal_diffraction = false
    if (input['confDiffHorizontal']) {
        compute_horizontal_diffraction = input['confDiffHorizontal']
    }

    boolean confSkipLday = false;
    if (input['confSkipLday']) {
        confSkipLday = input['confSkipLday']
    }

    boolean confSkipLevening = false;
    if (input['confSkipLevening']) {
        confSkipLevening = input['confSkipLevening']
    }

    boolean confSkipLnight = false;
    if (input['confSkipLnight']) {
        confSkipLnight = input['confSkipLnight']
    }

    boolean confSkipLden = false;
    if (input['confSkipLden']) {
        confSkipLden = input['confSkipLden']
    }

    boolean confExportSourceId = false;
    if (input['confExportSourceId']) {
        confExportSourceId = input['confExportSourceId']
    }

    // -------------------------
    // Initialize some variables
    // -------------------------

    // Set of already processed receivers
    Set<Long> receivers = new HashSet<>()
    // --------------------------------------------
    // Initialize NoiseModelling propagation part
    // --------------------------------------------

    PointNoiseMap pointNoiseMap = new PointNoiseMap(building_table_name, sources_table_name, receivers_table_name)

    LDENConfig ldenConfig = new LDENConfig(LDENConfig.INPUT_MODE.INPUT_MODE_TRAFFIC_FLOW)

    ldenConfig.setComputeLDay(!confSkipLday)
    ldenConfig.setComputeLEvening(!confSkipLevening)
    ldenConfig.setComputeLNight(!confSkipLnight)
    ldenConfig.setComputeLDEN(!confSkipLden)
    ldenConfig.setMergeSources(!confExportSourceId)

    LDENPointNoiseMapFactory ldenProcessing = new LDENPointNoiseMapFactory(connection, ldenConfig)
    pointNoiseMap.setComputeHorizontalDiffraction(compute_horizontal_diffraction)
    pointNoiseMap.setComputeVerticalDiffraction(compute_vertical_diffraction)
    pointNoiseMap.setSoundReflectionOrder(reflexion_order)


    // Set environmental parameters
    PropagationProcessPathData environmentalData = new PropagationProcessPathData(false)

    if (input.containsKey('confHumidity')) {
        environmentalData.setHumidity(input['confHumidity'] as Double)
    }
    if (input.containsKey('confTemperature')) {
        environmentalData.setTemperature(input['confTemperature'] as Double)
    }
    if (input.containsKey('confFavorableOccurrences')) {
        StringTokenizer tk = new StringTokenizer(input['confFavorableOccurrences'] as String, ',')
        double[] favOccurrences = new double[PropagationProcessPathData.DEFAULT_WIND_ROSE.length]
        for (int i = 0; i < favOccurrences.length; i++) {
            favOccurrences[i] = Math.max(0, Math.min(1, Double.valueOf(tk.nextToken().trim())))
        }
        environmentalData.setWindRose(favOccurrences)
    }

    pointNoiseMap.setPropagationProcessPathData(environmentalData)

    // Building height field name
    pointNoiseMap.setHeightField("HEIGHT")
    // Import table with Snow, Forest, Grass, Pasture field polygons. Attribute G is associated with each polygon
    if (ground_table_name != "") {
        pointNoiseMap.setSoilTableName(ground_table_name)
    }
    // Point cloud height above sea level POINT(X Y Z)
    if (dem_table_name != "") {
        pointNoiseMap.setDemTable(dem_table_name)
    }

    pointNoiseMap.setMaximumPropagationDistance(max_src_dist)
    pointNoiseMap.setMaximumReflectionDistance(max_ref_dist)
    pointNoiseMap.setWallAbsorption(wall_alpha)
    pointNoiseMap.setThreadCount(n_thread)

    // Do not propagate for low emission or far away sources
    // Maximum error in dB
    pointNoiseMap.setMaximumError(0.1d)

    // --------------------------------------------
    // Initialize NoiseModelling emission part
    // --------------------------------------------
    pointNoiseMap.setComputeRaysOutFactory(ldenProcessing)
    pointNoiseMap.setPropagationProcessDataFactory(ldenProcessing)

    // Init Map
    pointNoiseMap.initialize(connection, new EmptyProgressVisitor())

    // --------------------------------------------
    // Run Calculations
    // --------------------------------------------

    // Init ProgressLogger (loading bar)
    RootProgressVisitor progressLogger = new RootProgressVisitor(1, true, 1)


    logger.info("Start calculation... ")

    try {
        ldenProcessing.start()
        // Iterate over computation areas
        int k = 0
        Map cells = pointNoiseMap.searchPopulatedCells(connection)
        ProgressVisitor progressVisitor = progressLogger.subProcess(cells.size())
        new TreeSet<>(cells.keySet()).each { cellIndex ->
            // Run ray propagation
            logger.info(String.format("Compute... %.3f %% (%d receivers in this cell)", 100 * k++ / cells.size(), cells.get(cellIndex)))
            IComputeRaysOut ro = pointNoiseMap.evaluateCell(connection, cellIndex.getLatitudeIndex(), cellIndex.getLongitudeIndex(), progressVisitor, receivers)
            if (ro instanceof LDENComputeRaysOut) {
                LDENPropagationProcessData ldenPropagationProcessData = (LDENPropagationProcessData) ro.inputData;
<<<<<<< HEAD
                logger.info(String.format("This computation area contains %d receivers %d sound sources and %d buildings",
=======
                System.out.println(String.format("This computation area contains %d receivers %d sound sources and %d buildings",
>>>>>>> 6bfb5dbc
                        ldenPropagationProcessData.receivers.size(), ldenPropagationProcessData.sourceGeometries.size(),
                        ldenPropagationProcessData.freeFieldFinder.getBuildingCount()));
            }
        }
    } catch(IllegalArgumentException | IllegalStateException ex) {
        System.err.println(ex);
        throw ex;
    } finally {
        ldenProcessing.stop()
    }

    // Associate Geometry column to the table LDEN
    StringBuilder createdTables = new StringBuilder()

    if (ldenConfig.computeLDay) {
        sql.execute("drop table if exists LDAY_GEOM;")
        logger.info('create table LDAY_GEOM')
        forgeCreateTable(sql, "LDAY_GEOM", ldenConfig, geomFieldsRcv.get(0), receivers_table_name,
                ldenConfig.lDayTable)
        createdTables.append(" LDAY_GEOM")
        sql.execute("drop table if exists " + TableLocation.parse(ldenConfig.getlDayTable()))
    }
    if (ldenConfig.computeLEvening) {
        sql.execute("drop table if exists LEVENING_GEOM;")
        logger.info('create table LEVENING_GEOM')
        forgeCreateTable(sql, "LEVENING_GEOM", ldenConfig, geomFieldsRcv.get(0), receivers_table_name,
                ldenConfig.lEveningTable)
        createdTables.append(" LEVENING_GEOM")
        sql.execute("drop table if exists " + TableLocation.parse(ldenConfig.getlEveningTable()))
    }
    if (ldenConfig.computeLNight) {
        sql.execute("drop table if exists LNIGHT_GEOM;")
        logger.info('create table LNIGHT_GEOM')
        forgeCreateTable(sql, "LNIGHT_GEOM", ldenConfig, geomFieldsRcv.get(0), receivers_table_name,
                ldenConfig.lNightTable)
        createdTables.append(" LNIGHT_GEOM")
        sql.execute("drop table if exists " + TableLocation.parse(ldenConfig.getlNightTable()))
    }
    if (ldenConfig.computeLDEN) {
        sql.execute("drop table if exists LDEN_GEOM;")
        logger.info('create table LDEN_GEOM')
        forgeCreateTable(sql, "LDEN_GEOM", ldenConfig, geomFieldsRcv.get(0), receivers_table_name,
                ldenConfig.lDenTable)
        createdTables.append(" LDEN_GEOM")
        sql.execute("drop table if exists " + TableLocation.parse(ldenConfig.getlDenTable()))
    }

    resultString = "Calculation Done ! " + createdTables.toString() + " table(s) have been created."

    // print to command window
    logger.info('Result : ' + resultString)
    logger.info('End : LDAY from Traffic')

    // print to WPS Builder
    return resultString


}
<|MERGE_RESOLUTION|>--- conflicted
+++ resolved
@@ -572,18 +572,13 @@
             IComputeRaysOut ro = pointNoiseMap.evaluateCell(connection, cellIndex.getLatitudeIndex(), cellIndex.getLongitudeIndex(), progressVisitor, receivers)
             if (ro instanceof LDENComputeRaysOut) {
                 LDENPropagationProcessData ldenPropagationProcessData = (LDENPropagationProcessData) ro.inputData;
-<<<<<<< HEAD
                 logger.info(String.format("This computation area contains %d receivers %d sound sources and %d buildings",
-=======
-                System.out.println(String.format("This computation area contains %d receivers %d sound sources and %d buildings",
->>>>>>> 6bfb5dbc
                         ldenPropagationProcessData.receivers.size(), ldenPropagationProcessData.sourceGeometries.size(),
                         ldenPropagationProcessData.freeFieldFinder.getBuildingCount()));
             }
         }
     } catch(IllegalArgumentException | IllegalStateException ex) {
-        System.err.println(ex);
-        throw ex;
+        throw new IllegalArgumentException(ex);
     } finally {
         ldenProcessing.stop()
     }
