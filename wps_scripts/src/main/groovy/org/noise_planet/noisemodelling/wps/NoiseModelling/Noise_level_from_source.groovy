/**
 * NoiseModelling is an open-source tool designed to produce environmental noise maps on very large urban areas. It can be used as a Java library or be controlled through a user friendly web interface.
 *
 * This version is developed by the DECIDE team from the Lab-STICC (CNRS) and by the Mixt Research Unit in Environmental Acoustics (Université Gustave Eiffel).
 * <http://noise-planet.org/noisemodelling.html>
 *
 * NoiseModelling is distributed under GPL 3 license. You can read a copy of this License in the file LICENCE provided with this software.
 *
 * Contact: contact@noise-planet.org
 *
 */

/**
 * @Author Pierre Aumond, Université Gustave Eiffel
 * @Author Hesry Quentin, Université Gustave Eiffel
 * @Author Nicolas Fortin, Université Gustave Eiffel
 */

package org.noise_planet.noisemodelling.wps.NoiseModelling

import geoserver.GeoServer
import geoserver.catalog.Store
import groovy.sql.Sql
import org.cts.crs.CRSException
import org.cts.op.CoordinateOperationException
import org.geotools.jdbc.JDBCDataStore
import org.h2gis.api.EmptyProgressVisitor
import org.h2gis.api.ProgressVisitor
import org.h2gis.utilities.GeometryTableUtilities
import org.h2gis.utilities.TableLocation
import org.h2gis.utilities.wrapper.ConnectionWrapper
import org.locationtech.jts.geom.Envelope
import org.locationtech.jts.geom.GeometryFactory

import org.noise_planet.noisemodelling.emission.*
import org.noise_planet.noisemodelling.pathfinder.*
import org.noise_planet.noisemodelling.pathfinder.profilebuilder.ProfileBuilder
import org.noise_planet.noisemodelling.pathfinder.utils.documents.KMLDocument
import org.noise_planet.noisemodelling.pathfinder.utils.profiler.JVMMemoryMetric
import org.noise_planet.noisemodelling.pathfinder.utils.profiler.ProfilerThread
import org.noise_planet.noisemodelling.pathfinder.utils.profiler.ProgressMetric
import org.noise_planet.noisemodelling.pathfinder.utils.profiler.ReceiverStatsMetric
import org.noise_planet.noisemodelling.pathfinder.utils.profiler.RootProgressVisitor

import org.noise_planet.noisemodelling.propagation.*
import org.noise_planet.noisemodelling.jdbc.*
import org.noise_planet.noisemodelling.propagation.cnossos.AttenuationCnossosParameters
import org.slf4j.Logger
import org.slf4j.LoggerFactory

import javax.xml.stream.XMLStreamException
import java.nio.file.Paths
import java.sql.Connection
import java.sql.SQLException
import java.time.LocalDateTime

title = 'Calculation of the Lden,LDay,LEvening,LNight map from the noise emission table'
description = '&#10145;&#65039; Computes the Lden, LDay, LEvening, LNight maps from the noise emission table.' +
        '<hr>' +
        '&#127757; Tables must be projected in a metric coordinate system (SRID). Use "Change_SRID" WPS Block if needed. </br></br>' +
        '&#x2705; The output table are called: <b> LDEN_GEOM, LDAY_GEOM, LEVENING_GEOM, LNIGHT_GEOM </b> </br></br>' +
        'These tables contain: </br> <ul>' +
        '<li><b> IDRECEIVER</b>: an identifier (INTEGER, PRIMARY KEY)</li>' +
        '<li><b> THE_GEOM </b>: the 3D geometry of the receivers (POINT)</li>' +
        '<li><b> Hz63, Hz125, Hz250, Hz500, Hz1000,Hz2000, Hz4000, Hz8000 </b>: 8 columns giving the day (evening, night or den) emission sound level for each octave band (FLOAT)</li></ul>'

inputs = [
        tableBuilding           : [
                name       : 'Buildings table name',
                title      : 'Buildings table name',
                description: '&#127968; Name of the Buildings table</br> </br>' +
                        'The table must contain: </br><ul>' +
                        '<li><b> THE_GEOM </b>: the 2D geometry of the building (POLYGON or MULTIPOLYGON)</li>' +
                        '<li><b> HEIGHT </b>: the height of the building (FLOAT)</li></ul>',
                type       : String.class
        ],
        tableSources            : [
                name       : 'Sources table name',
                title      : 'Sources table name',
                description: 'Name of the Sources table </br> </br>' +
                        'The table must contain: </br> <ul>' +
                        '<li> <b> PK </b> : an identifier. It shall be a primary key (INTEGER, PRIMARY KEY) </li> ' +
                        '<li> <b> THE_GEOM </b> : the 3D geometry of the sources (POINT, MULTIPOINT, LINESTRING, MULTILINESTRING). According to CNOSSOS-EU, you need to set a height of 0.05 m for a road traffic emission </li> ' +
                        '<li> <b> LWD63, LWD125, LWD250, LWD500, LWD1000, LWD2000, LWD4000, LWD8000 </b> : 8 columns giving the day emission sound level for each octave band (FLOAT) </li> ' +
                        '<li> <b> LWE* </b> : 8 columns giving the evening emission sound level for each octave band (FLOAT) </li> ' +
                        '<li> <b> LWN* </b> : 8 columns giving the night emission sound level for each octave band (FLOAT) </li> ' +
                        '<li> <b> YAW </b> : Source horizontal orientation in degrees. For points 0&#176; North, 90&#176; East. For lines 0&#176; line direction, 90&#176; right of the line direction.  (FLOAT) </li> ' +
                        '<li> <b> PITCH </b> : Source vertical orientation in degrees. 0&#176; front, 90&#176; top, -90&#176; bottom. (FLOAT) </li> ' +
                        '<li> <b> ROLL </b> : Source roll in degrees (FLOAT) </li> ' +
                        '<li> <b> DIR_ID </b> : identifier of the directivity sphere from tableSourceDirectivity parameter or train directivity if not provided -> OMNIDIRECTIONAL(0), ROLLING(1), TRACTIONA(2), TRACTIONB(3), AERODYNAMICA(4), AERODYNAMICB(5), BRIDGE(6) (INTEGER) </li> </ul> ' +
                        '&#128161; This table can be generated from the WPS Block "Road_Emission_from_Traffic"',
                type       : String.class
        ],
        tableReceivers          : [
                name       : 'Receivers table name',
                title      : 'Receivers table name',
                description: 'Name of the Receivers table </br> </br>' +
                        'The table must contain: </br> <ul>' +
                        '<li> <b> PK </b> : an identifier. It shall be a primary key (INTEGER, PRIMARY KEY) </li> ' +
                        '<li> <b> THE_GEOM </b> : the 3D geometry of the sources (POINT, MULTIPOINT) </li> </ul>' +
                        '&#128161; This table can be generated from the WPS Blocks in the "Receivers" folder',
                type       : String.class
        ],
        tableDEM                : [
                name       : 'DEM table name',
                title      : 'DEM table name',
                description: 'Name of the Digital Elevation Model (DEM) table </br> </br>' +
                        'The table must contain: </br> <ul>' +
                        '<li> <b> THE_GEOM </b> : the 3D geometry of the sources (POINT, MULTIPOINT) </li> </ul>' +
                        '&#128161; This table can be generated from the WPS Block "Import_Asc_File"',
                min        : 0, max: 1, type: String.class
        ],
        tableGroundAbs          : [
                name       : 'Ground absorption table name',
                title      : 'Ground absorption table name',
                description: 'Name of the surface/ground acoustic absorption table </br> </br>' +
                        'The table must contain: </br> <ul>' +
                        '<li> <b> THE_GEOM </b>: the 2D geometry of the sources (POLYGON or MULTIPOLYGON) </li>' +
                        '<li> <b> G </b>: the acoustic absorption of a ground (FLOAT between 0 : very hard and 1 : very soft) </li> </ul> ',
                min        : 0, max: 1, type: String.class
        ],
        tableSourceDirectivity          : [
                name       : 'Source directivity table name',
                title      : 'Source directivity table name',
                description: 'Name of the emission directivity table </br> </br>' +
                        'If not specified the default is train directivity of CNOSSOS-EU</b> </br> </br>' +
                        'The table must contain the following columns: </br> <ul>' +
                        '<li> <b> DIR_ID </b>: identifier of the directivity sphere (INTEGER) </li> ' +
                        '<li> <b> THETA </b>: [-90;90] Vertical angle in degree. 0&#176; front 90&#176; top -90&#176; bottom (FLOAT) </li> ' +
                        '<li> <b> PHI </b>: [0;360] Horizontal angle in degree. 0&#176; front 90&#176; right (FLOAT) </li> ' +
                        '<li> <b> LW63, LW125, LW250, LW500, LW1000, LW2000, LW4000, LW8000 </b>: attenuation levels in dB for each octave or third octave (FLOAT) </li> </ul> ' ,
                min        : 0, max: 1, type: String.class
        ],
        paramWallAlpha          : [
                name       : 'wallAlpha',
                title      : 'Wall absorption coefficient',
                description: 'Wall absorption coefficient (FLOAT) </br> </br>' +
                        'This coefficient is going <br> <ul>' +
                        '<li> from 0 : fully absorbent </li>' +
                        '<li> to strictly less than 1 : fully reflective. </li> </ul>' +
                        '&#128736; Default value: <b>0.1 </b> ',
                min        : 0, max: 1, type: String.class
        ],
        confReflOrder           : [
                name       : 'Order of reflexion',
                title      : 'Order of reflexion',
                description: 'Maximum number of reflections to be taken into account (INTEGER). </br> </br>' +
                        '&#x1F6A8; Adding 1 order of reflexion can significantly increase the processing time. </br> </br>' +
                        '&#128736; Default value: <b>1 </b>',
                min        : 0, max: 1, type: String.class
        ],
        confMaxSrcDist          : [
                name       : 'Maximum source-receiver distance',
                title      : 'Maximum source-receiver distance',
                description: 'Maximum distance between source and receiver (FLOAT, in meters). </br> </br>' +
                        '&#128736; Default value: <b>150 </b>',
                min        : 0, max: 1, type: String.class
        ],
        confMaxReflDist         : [
                name       : 'Maximum source-reflexion distance',
                title      : 'Maximum source-reflexion distance',
                description: 'Maximum reflection distance from the source (FLOAT, in meters). </br> </br>' +
                        '&#128736; Default value: <b>50 </b>',
                min        : 0, max: 1, type: String.class
        ],
        confThreadNumber        : [
                name       : 'Thread number',
                title      : 'Thread number',
                description: 'Number of thread to use on the computer (INTEGER). </br> </br>' +
                        'To set this value, look at the number of cores you have. </br>' +
                        'If it is set to 0, use the maximum number of cores available.</br> </br>' +
                        '&#128736; Default value: <b>0 </b>',
                min        : 0, max: 1, type: String.class
        ],
        confDiffVertical        : [
                name       : 'Diffraction on vertical edges',
                title      : 'Diffraction on vertical edges',
                description: 'Compute or not the diffraction on vertical edges. Following Directive 2015/996, enable this option for rail and industrial sources only. </br> </br>' +
                        '&#128736; Default value: <b>false </b>',
                min        : 0, max: 1, type: Boolean.class
        ],
        confDiffHorizontal      : [
                name       : 'Diffraction on horizontal edges',
                title      : 'Diffraction on horizontal edges',
                description: 'Compute or not the diffraction on horizontal edges. </br> </br>' +
                        '&#128736; Default value: <b>false </b>',
                min        : 0, max: 1, type: Boolean.class
        ],
        confSkipLday            : [
                name       : 'Skip LDAY_GEOM table',
                title      : 'Do not compute LDAY_GEOM table',
                description: 'Skip the creation of this table. </br> </br>' +
                        '&#128736; Default value: <b>false </b>',
                min        : 0, max: 1, type: Boolean.class
        ],
        confSkipLevening        : [
                name       : 'Skip LEVENING_GEOM table',
                title      : 'Do not compute LEVENING_GEOM table',
                description: 'Skip the creation of this table. </br> </br> ' +
                        '&#128736; Default value: <b>false </b>',
                min        : 0, max: 1, type: Boolean.class
        ],
        confSkipLnight          : [
                name       : 'Skip LNIGHT_GEOM table',
                title      : 'Do not compute LNIGHT_GEOM table',
                description: 'Skip the creation of this table. </br> </br>' +
                        '&#128736; Default value: <b>false </b>',
                min        : 0, max: 1, type: Boolean.class
        ],
        confSkipLden            : [
                name       : 'Skip LDEN_GEOM table',
                title      : 'Do not compute LDEN_GEOM table',
                description: 'Skip the creation of this table. </br> </br>' +
                        '&#128736; Default value: <b>false </b>',
                min        : 0, max: 1, type: Boolean.class
        ],
        confExportSourceId      : [
                name       : 'Keep source id',
                title      : 'Separate receiver level by source identifier',
                description: 'Keep source identifier in output in order to get noise contribution of each noise source. </br> </br>' +
                        '&#128736; Default value: <b>false </b>',
                min        : 0, max: 1,
                type       : Boolean.class
        ],
        confHumidity            : [
                name       : 'Relative humidity',
                title      : 'Relative humidity',
                description: '&#127783; Humidity for noise propagation. </br> </br>' +
                        '&#128736; Default value: <b>70</b>',
                min        : 0, max: 1,
                type       : Double.class
        ],
        confTemperature         : [
                name       : 'Temperature',
                title      : 'Air temperature',
                description: '&#127777; Air temperature in degree celsius </br> </br>' +
                        '&#128736; Default value: <b> 15</b>',
                min        : 0, max: 1,
                type       : Double.class
        ],
        confFavorableOccurrencesDay: [
                name       : 'Probability of occurrences (Day)',
                title      : 'Probability of occurrences (Day)',
                description: 'Comma-delimited string containing the probability of occurrences of favourable propagation conditions. </br> </br>' +
                        'The north slice is the last array index not the first one <br/>' +
                        'Slice width are 22.5&#176;: (16 slices)</br> <ul>' +
                        '<li>The first column 22.5&#176; contain occurrences between 11.25 to 33.75 &#176; </li>' +
                        '<li>The last column 360&#176; contains occurrences between 348.75&#176; to 360&#176; and 0 to 11.25&#176; </li> </ul>' +
                        '&#128736; Default value: <b>0.5, 0.5, 0.5, 0.5, 0.5, 0.5, 0.5, 0.5, 0.5, 0.5, 0.5, 0.5, 0.5, 0.5, 0.5, 0.5</b>',
                min        : 0, max: 1,
                type       : String.class
        ],
        confFavorableOccurrencesEvening: [
                name       : 'Probability of occurrences (Evening)',
                title      : 'Probability of occurrences (Evening)',
                description: 'Comma-delimited string containing the probability of occurrences of favourable propagation conditions. </br> </br>' +
                        'The north slice is the last array index not the first one <br/>' +
                        'Slice width are 22.5&#176;: (16 slices)</br> <ul>' +
                        '<li>The first column 22.5&#176; contain occurrences between 11.25 to 33.75 &#176; </li>' +
                        '<li>The last column 360&#176; contains occurrences between 348.75&#176; to 360&#176; and 0 to 11.25&#176; </li> </ul>' +
                        '&#128736; Default value: <b>0.5, 0.5, 0.5, 0.5, 0.5, 0.5, 0.5, 0.5, 0.5, 0.5, 0.5, 0.5, 0.5, 0.5, 0.5, 0.5</b>',
                min        : 0, max: 1,
                type       : String.class
        ],
        confFavorableOccurrencesNight: [
                name       : 'Probability of occurrences (Night)',
                title      : 'Probability of occurrences (Night)',
                description: 'Comma-delimited string containing the probability of occurrences of favourable propagation conditions. </br> </br>' +
                        'The north slice is the last array index not the first one <br/>' +
                        'Slice width are 22.5&#176;: (16 slices)</br> <ul>' +
                        '<li>The first column 22.5&#176; contain occurrences between 11.25 to 33.75 &#176; </li>' +
                        '<li>The last column 360&#176; contains occurrences between 348.75&#176; to 360&#176; and 0 to 11.25&#176; </li> </ul>' +
                        '&#128736; Default value: <b>0.5, 0.5, 0.5, 0.5, 0.5, 0.5, 0.5, 0.5, 0.5, 0.5, 0.5, 0.5, 0.5, 0.5, 0.5, 0.5</b>',
                min        : 0, max: 1,
                type       : String.class
        ],
        confRaysName            : [
                name       : '',
                title      : 'Export scene',
                description: 'Save each mnt, buildings and propagation rays into the specified table (ex:RAYS) or file URL (ex: file:///Z:/dir/map.kml) </br> </br>' +
                        'You can set a table name here in order to save all the rays computed by NoiseModelling. </br> </br>' +
                        'The number of rays has been limited in this script in order to avoid memory exception. </br> </br>' +
                        '&#128736; Default value: <b>empty (do not keep rays)</b>',
                min        : 0, max: 1, type: String.class
        ]
]

outputs = [
        result: [
                name       : 'Result output string',
                title      : 'Result output string',
                description: 'This type of result does not allow the blocks to be linked together.',
                type       : String.class
        ]
]
// Open Connection to Geoserver
static Connection openGeoserverDataStoreConnection(String dbName) {
    if (dbName == null || dbName.isEmpty()) {
        dbName = new GeoServer().catalog.getStoreNames().get(0)
    }
    Store store = new GeoServer().catalog.getStore(dbName)
    JDBCDataStore jdbcDataStore = (JDBCDataStore) store.getDataStoreInfo().getDataStore(null)
    return jdbcDataStore.getDataSource().getConnection()
}

<<<<<<< HEAD
def forgeCreateTable(Sql sql, String tableName, NoiseMapParameters ldenConfig, String geomField, String tableReceiver, String tableResult) {
    // Create a logger to display messages in the geoserver logs and in the command prompt.
    Logger logger = LoggerFactory.getLogger("org.noise_planet.noisemodelling")

    StringBuilder sb = new StringBuilder("create table ");
    sb.append(tableName);
    if (!ldenConfig.mergeSources) {
        sb.append(" (IDRECEIVER bigint NOT NULL");
        sb.append(", IDSOURCE bigint NOT NULL");
    } else {
        sb.append(" (IDRECEIVER bigint NOT NULL");
    }
    sb.append(", THE_GEOM geometry")
    List<Integer> freqLvl = ldenConfig.getPropagationProcessPathData(NoiseMapParameters.TIME_PERIOD.DAY).freq_lvl;
    for (int idfreq = 0; idfreq < freqLvl.size(); idfreq++) {
        sb.append(", HZ");
        sb.append(freqLvl.get(idfreq));
        sb.append(" REAL");
    }
    sb.append(", LAEQ REAL, LEQ REAL ) AS SELECT PK");
    if (!ldenConfig.mergeSources) {
        sb.append(", IDSOURCE");
    }
    sb.append(", ")
    sb.append(geomField)
    for (int idfreq = 0; idfreq < freqLvl.size(); idfreq++) {
        sb.append(", HZ");
        sb.append(freqLvl.get(idfreq));
    }
    sb.append(", LAEQ, LEQ FROM ")
    sb.append(tableReceiver)
    if (!ldenConfig.mergeSources) {
        // idsource can't be null so we can't left join
        sb.append(" a, ")
        sb.append(tableResult)
        sb.append(" b WHERE a.PK = b.IDRECEIVER")
    } else {
        sb.append(" a LEFT JOIN ")
        sb.append(tableResult)
        sb.append(" b ON a.PK = b.IDRECEIVER")
    }
    sql.execute(sb.toString())
    // apply pk
    logger.info("Add primary key on " + tableName)
    if (!ldenConfig.mergeSources) {
        sql.execute("ALTER TABLE " + tableName + " ADD PRIMARY KEY(IDRECEIVER, IDSOURCE)")
    } else {
        sql.execute("ALTER TABLE " + tableName + " ADD PRIMARY KEY(IDRECEIVER)")
    }
}
=======
>>>>>>> 28150714
// run the script
def run(input) {

    // Get name of the database
    // by default an embedded h2gis database is created
    // Advanced user can replace this database for a postGis or h2Gis server database.
    String dbName = "h2gisdb"

    // Open connection
    openGeoserverDataStoreConnection(dbName).withCloseable {
        Connection connection ->
            return [result: exec(connection, input)]
    }
}

static void exportScene(String name, ProfileBuilder builder, AttenuationCnossosParameters result, int crs) throws IOException {
    try {
        FileOutputStream outData = new FileOutputStream(name);
        KMLDocument kmlDocument = new KMLDocument(outData);
        kmlDocument.setInputCRS("EPSG:" + crs);
        kmlDocument.writeHeader();
        if(builder != null) {
            kmlDocument.writeTopographic(builder.getTriangles(), builder.getVertices());
        }
        if(result != null) {
            kmlDocument.writeRays(result.getPropagationPaths());
        }
        if(builder != null) {
            kmlDocument.writeBuildings(builder);
        }
        kmlDocument.writeFooter();
    } catch (XMLStreamException | CoordinateOperationException | CRSException ex) {
        throw new IOException(ex);
    }
}

// main function of the script
def exec(Connection connection, input) {

    //Need to change the ConnectionWrapper to WpsConnectionWrapper to work under postGIS database
    connection = new ConnectionWrapper(connection)

    // output string, the information given back to the user
    String resultString = null

    // Create a logger to display messages in the geoserver logs and in the command prompt.
    Logger logger = LoggerFactory.getLogger("org.noise_planet.noisemodelling")

    // print to command window
    logger.info('Start : LDEN from Emission')
    logger.info("inputs {}", input) // log inputs of the run


    // -------------------
    // Get every inputs
    // -------------------

    String sources_table_name = input['tableSources']
    // do it case-insensitive
    sources_table_name = sources_table_name.toUpperCase()
    // Check if srid are in metric projection.
    int sridSources = GeometryTableUtilities.getSRID(connection, TableLocation.parse(sources_table_name))
    if (sridSources == 3785 || sridSources == 4326) {
        throw new IllegalArgumentException("Error : Please use a metric projection for " + sources_table_name + ".")
    }
    if (sridSources == 0) {
        throw new IllegalArgumentException("Error : The table " + sources_table_name + " does not have an associated SRID.")
    }


    String receivers_table_name = input['tableReceivers']
    // do it case-insensitive
    receivers_table_name = receivers_table_name.toUpperCase()
    //Get the geometry field of the receiver table
    TableLocation receiverTableIdentifier = TableLocation.parse(receivers_table_name)
    List<String> geomFieldsRcv = GeometryTableUtilities.getGeometryColumnNames(connection, receiverTableIdentifier)
    if (geomFieldsRcv.isEmpty()) {
        throw new SQLException(String.format("The table %s does not exists or does not contain a geometry field", receiverTableIdentifier))
    }
    // Check if srid are in metric projection and are all the same.
    int sridReceivers = GeometryTableUtilities.getSRID(connection, TableLocation.parse(receivers_table_name))
    if (sridReceivers == 3785 || sridReceivers == 4326) {
        throw new IllegalArgumentException("Error : Please use a metric projection for " + receivers_table_name + ".")
    }
    if (sridReceivers == 0) {
        throw new IllegalArgumentException("Error : The table " + receivers_table_name + " does not have an associated SRID.")
    }
    if (sridReceivers != sridSources) {
        throw new IllegalArgumentException("Error : The SRID of table " + sources_table_name + " and " + receivers_table_name + " are not the same.")
    }


    String building_table_name = input['tableBuilding']
    // do it case-insensitive
    building_table_name = building_table_name.toUpperCase()
    // Check if srid are in metric projection and are all the same.
    int sridBuildings = GeometryTableUtilities.getSRID(connection, TableLocation.parse(building_table_name))
    if (sridBuildings == 3785 || sridReceivers == 4326) {
        throw new IllegalArgumentException("Error : Please use a metric projection for " + building_table_name + ".")
    }
    if (sridBuildings == 0) {
        throw new IllegalArgumentException("Error : The table " + building_table_name + " does not have an associated SRID.")
    }
    if (sridReceivers != sridBuildings) {
        throw new IllegalArgumentException("Error : The SRID of table " + building_table_name + " and " + receivers_table_name + " are not the same.")
    }

    String dem_table_name = ""
    if (input['tableDEM']) {
        dem_table_name = input['tableDEM']
        // do it case-insensitive
        dem_table_name = dem_table_name.toUpperCase()
        // Check if srid are in metric projection and are all the same.
        int sridDEM = GeometryTableUtilities.getSRID(connection, TableLocation.parse(dem_table_name))
        if (sridDEM == 3785 || sridReceivers == 4326) {
            throw new IllegalArgumentException("Error : Please use a metric projection for " + dem_table_name + ".")
        }
        if (sridDEM == 0) {
            throw new IllegalArgumentException("Error : The table " + dem_table_name + " does not have an associated SRID.")
        }
        if (sridDEM != sridSources) {
            throw new IllegalArgumentException("Error : The SRID of table " + sources_table_name + " and " + dem_table_name + " are not the same.")
        }
    }


    String ground_table_name = ""
    if (input['tableGroundAbs']) {
        ground_table_name = input['tableGroundAbs']
        // do it case-insensitive
        ground_table_name = ground_table_name.toUpperCase()
        // Check if srid are in metric projection and are all the same.
        int sridGROUND = GeometryTableUtilities.getSRID(connection, TableLocation.parse(ground_table_name))
        if (sridGROUND == 3785 || sridReceivers == 4326) {
            throw new IllegalArgumentException("Error : Please use a metric projection for " + ground_table_name + ".")
        }
        if (sridGROUND == 0) {
            throw new IllegalArgumentException("Error : The table " + ground_table_name + " does not have an associated SRID.")
        }
        if (sridGROUND != sridSources) {
            throw new IllegalArgumentException("Error : The SRID of table " + ground_table_name + " and " + sources_table_name + " are not the same.")
        }
    }

    String tableSourceDirectivity = ""
    if (input['tableSourceDirectivity']) {
        tableSourceDirectivity = input['tableSourceDirectivity']
        // do it case-insensitive
        tableSourceDirectivity = tableSourceDirectivity.toUpperCase()
    }


    int reflexion_order = 0
    if (input['confReflOrder']) {
        reflexion_order = Integer.valueOf(input['confReflOrder'])
    }

    double max_src_dist = 150
    if (input['confMaxSrcDist']) {
        max_src_dist = Double.valueOf(input['confMaxSrcDist'])
    }

    double max_ref_dist = 50
    if (input['confMaxReflDist']) {
        max_ref_dist = Double.valueOf(input['confMaxReflDist'])
    }

    double wall_alpha = 0.1
    if (input['paramWallAlpha']) {
        wall_alpha = Double.valueOf(input['paramWallAlpha'])
    }

    int n_thread = 0
    if (input['confThreadNumber']) {
        n_thread = Integer.valueOf(input['confThreadNumber'])
    }

    boolean compute_vertical_diffraction = false
    if (input['confDiffVertical']) {
        compute_vertical_diffraction = input['confDiffVertical']
    }

    boolean compute_horizontal_diffraction = false
    if (input['confDiffHorizontal']) {
        compute_horizontal_diffraction = input['confDiffHorizontal']
    }

    boolean confSkipLday = false;
    if (input['confSkipLday']) {
        confSkipLday = input['confSkipLday']
    }

    boolean confSkipLevening = false;
    if (input['confSkipLevening']) {
        confSkipLevening = input['confSkipLevening']
    }

    boolean confSkipLnight = false;
    if (input['confSkipLnight']) {
        confSkipLnight = input['confSkipLnight']
    }

    boolean confSkipLden = false;
    if (input['confSkipLden']) {
        confSkipLden = input['confSkipLden']
    }

    boolean confExportSourceId = false;
    if (input['confExportSourceId']) {
        confExportSourceId = input['confExportSourceId']
    }

    // -------------------------
    // Initialize some variables
    // -------------------------

    // Set of already processed receivers
    Set<Long> receivers = new HashSet<>()

    // --------------------------------------------
    // Initialize NoiseModelling propagation part
    // --------------------------------------------

    NoiseMapByReceiverMaker pointNoiseMap = new NoiseMapByReceiverMaker(building_table_name, sources_table_name, receivers_table_name)
    NoiseMapParameters ldenConfig = new NoiseMapParameters(NoiseMapParameters.INPUT_MODE.INPUT_MODE_LW_DEN)

    ldenConfig.setComputeLDay(!confSkipLday)
    ldenConfig.setComputeLEvening(!confSkipLevening)
    ldenConfig.setComputeLNight(!confSkipLnight)
    ldenConfig.setComputeLDEN(!confSkipLden)
    ldenConfig.setMergeSources(!confExportSourceId)
    ldenConfig.setExportReceiverPosition(true)
    ldenConfig.setlDayTable("LDAY_GEOM")
    ldenConfig.setlEveningTable("LEVENING_GEOM")
    ldenConfig.setlNightTable("LNIGHT_GEOM")
    ldenConfig.setlDenTable("LDEN_GEOM")


    Sql sql = new Sql(connection)
    if(!confSkipLday) {
        sql.execute("drop table if exists " + TableLocation.parse(ldenConfig.getlDayTable()))
    }
    if(!confSkipLevening) {
        sql.execute("drop table if exists " + TableLocation.parse(ldenConfig.getlEveningTable()))
    }
    if(!confSkipLnight) {
        sql.execute("drop table if exists " + TableLocation.parse(ldenConfig.getlNightTable()))
    }
    if(!confSkipLden) {
        sql.execute("drop table if exists " + TableLocation.parse(ldenConfig.getlDenTable()))
    }

    int maximumRaysToExport = 5000

    File folderExportKML = null
    String kmlFileNamePrepend = ""
    if (input['confRaysName'] && !((input['confRaysName'] as String).isEmpty())) {
        String confRaysName = input['confRaysName'] as String
        if(confRaysName.toLowerCase().startsWith("file:")) {
            ldenConfig.setExportRaysMethod(NoiseMapParameters.ExportRaysMethods.TO_MEMORY)
            URL url = new URL(confRaysName)
            File urlFile = new File(url.toURI())
            if(urlFile.isDirectory()) {
                folderExportKML = urlFile
            } else {
                folderExportKML = urlFile.getParentFile()
                String fileName = urlFile.getName()
                int positionExt = fileName.lastIndexOf(".")
                kmlFileNamePrepend = fileName.substring(0, positionExt > 0 ? positionExt : fileName.length())
            }
        } else {
            ldenConfig.setExportRaysMethod(NoiseMapParameters.ExportRaysMethods.TO_RAYS_TABLE)
            ldenConfig.setRaysTable(input['confRaysName'] as String)
        }
        ldenConfig.setKeepAbsorption(true);
        ldenConfig.setMaximumRaysOutputCount(maximumRaysToExport);
    }

    NoiseMapMaker ldenProcessing = new NoiseMapMaker(connection, ldenConfig)

    // add optional discrete directivity table name
    if(tableSourceDirectivity.isEmpty()) {
        // Add train directivity
        ldenProcessing.insertTrainDirectivity()
    } else {
        // Load table into specialized class
        ldenProcessing.directionAttributes = NoiseMapLoader.fetchDirectivity(connection, tableSourceDirectivity, 1)
        logger.info(String.format(Locale.ROOT, "Loaded %d directivity from %s table", ldenProcessing.directionAttributes.size(), tableSourceDirectivity))
    }
    pointNoiseMap.setComputeHorizontalDiffraction(compute_vertical_diffraction)
    pointNoiseMap.setComputeVerticalDiffraction(compute_horizontal_diffraction)
    pointNoiseMap.setSoundReflectionOrder(reflexion_order)

    // Set environmental parameters
    AttenuationCnossosParameters environmentalDataDay = new AttenuationCnossosParameters()

    if (input.containsKey('confHumidity')) {
        environmentalDataDay.setHumidity(input['confHumidity'] as Double)
    }
    if (input.containsKey('confTemperature')) {
        environmentalDataDay.setTemperature(input['confTemperature'] as Double)
    }

    AttenuationCnossosParameters environmentalDataEvening = new AttenuationCnossosParameters(environmentalDataDay)
    AttenuationCnossosParameters environmentalDataNight = new AttenuationCnossosParameters(environmentalDataDay)
    if (input.containsKey('confFavorableOccurrencesDay')) {
        StringTokenizer tk = new StringTokenizer(input['confFavorableOccurrencesDay'] as String, ',')
        double[] favOccurrences = new double[PropagationProcessPathData.DEFAULT_WIND_ROSE.length]
        for (int i = 0; i < favOccurrences.length; i++) {
            favOccurrences[i] = Math.max(0, Math.min(1, Double.valueOf(tk.nextToken().trim())))
        }
        environmentalDataDay.setWindRose(favOccurrences)
    }
    if (input.containsKey('confFavorableOccurrencesEvening')) {
        StringTokenizer tk = new StringTokenizer(input['confFavorableOccurrencesEvening'] as String, ',')
        double[] favOccurrences = new double[PropagationProcessPathData.DEFAULT_WIND_ROSE.length]
        for (int i = 0; i < favOccurrences.length; i++) {
            favOccurrences[i] = Math.max(0, Math.min(1, Double.valueOf(tk.nextToken().trim())))
        }
        environmentalDataEvening.setWindRose(favOccurrences)
    }
    if (input.containsKey('confFavorableOccurrencesNight')) {
        StringTokenizer tk = new StringTokenizer(input['confFavorableOccurrencesNight'] as String, ',')
        double[] favOccurrences = new double[PropagationProcessPathData.DEFAULT_WIND_ROSE.length]
        for (int i = 0; i < favOccurrences.length; i++) {
            favOccurrences[i] = Math.max(0, Math.min(1, Double.valueOf(tk.nextToken().trim())))
        }
        environmentalDataNight.setWindRose(favOccurrences)
    }

    pointNoiseMap.setPropagationProcessPathData(NoiseMapParameters.TIME_PERIOD.DAY, environmentalDataDay)
    pointNoiseMap.setPropagationProcessPathData(NoiseMapParameters.TIME_PERIOD.EVENING, environmentalDataEvening)
    pointNoiseMap.setPropagationProcessPathData(NoiseMapParameters.TIME_PERIOD.NIGHT, environmentalDataNight)

    // Building height field name
    pointNoiseMap.setHeightField("HEIGHT")
    // Import table with Snow, Forest, Grass, Pasture field polygons. Attribute G is associated with each polygon
    if (ground_table_name != "") {
        pointNoiseMap.setSoilTableName(ground_table_name)
    }
    // Point cloud height above sea level POINT(X Y Z)
    if (dem_table_name != "") {
        pointNoiseMap.setDemTable(dem_table_name)
    }

    pointNoiseMap.setMaximumPropagationDistance(max_src_dist)
    pointNoiseMap.setMaximumReflectionDistance(max_ref_dist)
    pointNoiseMap.setWallAbsorption(wall_alpha)
    pointNoiseMap.setThreadCount(n_thread)


    // --------------------------------------------
    // Initialize NoiseModelling emission part
    // --------------------------------------------

    pointNoiseMap.setComputeRaysOutFactory(ldenProcessing)
    pointNoiseMap.setPropagationProcessDataFactory(ldenProcessing)


    // Do not propagate for low emission or far away sources
    // Maximum error in dB
    pointNoiseMap.setMaximumError(0.1d)
    // Init Map
    pointNoiseMap.initialize(connection, new EmptyProgressVisitor())

    // --------------------------------------------
    // Run Calculations
    // --------------------------------------------

    // Init ProgressLogger (loading bar)
    RootProgressVisitor progressLogger = new RootProgressVisitor(1, true, 1)

    logger.info("Start calculation... ")
    LocalDateTime now = LocalDateTime.now();
    ProfilerThread profilerThread = new ProfilerThread(new File(String.format("profile_%d_%d_%d_%dh%d.csv",
            now.getYear(), now.getMonthValue(), now.getDayOfMonth(), now.getHour(), now.getMinute())));
    profilerThread.addMetric(ldenProcessing);
    profilerThread.addMetric(new ProgressMetric(progressLogger));
    profilerThread.addMetric(new JVMMemoryMetric());
    profilerThread.addMetric(new ReceiverStatsMetric());
    profilerThread.setWriteInterval(300);
    profilerThread.setFlushInterval(300);
    pointNoiseMap.setProfilerThread(profilerThread);
    try {
        ldenProcessing.start()
        new Thread(profilerThread).start();
        // Iterate over computation areas
        int k = 0
        Map cells = pointNoiseMap.searchPopulatedCells(connection);
        ProgressVisitor progressVisitor = progressLogger.subProcess(cells.size());
        new TreeSet<>(cells.keySet()).each { cellIndex ->
            Envelope cellEnvelope = pointNoiseMap.getCellEnv(pointNoiseMap.getMainEnvelope(),
                    cellIndex.getLatitudeIndex(), cellIndex.getLongitudeIndex(), pointNoiseMap.getCellWidth(),
                    pointNoiseMap.getCellHeight());
            logger.info("Compute domain is " + new GeometryFactory().toGeometry(cellEnvelope))
            logger.info(String.format("Compute... %.3f %% (%d receivers in this cell)", 100 * k++ / cells.size(), cells.get(cellIndex)))
            // Run ray propagation
            IComputePathsOut out = pointNoiseMap.evaluateCell(connection, cellIndex.getLatitudeIndex(), cellIndex.getLongitudeIndex(), progressVisitor, receivers)
            // Export as a Google Earth 3d scene
            if (out instanceof AttenuationCnossosParameters && folderExportKML != null) {
                AttenuationCnossosParameters cellStorage = (AttenuationCnossosParameters) out;
                exportScene(new File(folderExportKML.getPath(),
                        String.format(Locale.ROOT, kmlFileNamePrepend + "_%d_%d.kml", cellIndex.getLatitudeIndex(),
                                cellIndex.getLongitudeIndex())).getPath(),
                        cellStorage.inputData.profileBuilder, cellStorage, sridSources)
            }

        }
    } finally {
        profilerThread.stop();
        ldenProcessing.stop()
    }

    StringBuilder createdTables = new StringBuilder()


    if (ldenConfig.computeLDay) {
        createdTables.append(" LDAY_GEOM")
    }
    if (ldenConfig.computeLEvening) {
        createdTables.append(" LEVENING_GEOM")
    }
    if (ldenConfig.computeLNight) {
        createdTables.append(" LNIGHT_GEOM")
    }
    if (ldenConfig.computeLDEN) {
        createdTables.append(" LDEN_GEOM")
    }

    resultString = "Calculation Done ! " + createdTables.toString() + " table(s) have been created."


    // print to command window
    logger.info('Result : ' + resultString)
    logger.info('End : LDEN from Emission')

    // print to WPS Builder
    return resultString

}<|MERGE_RESOLUTION|>--- conflicted
+++ resolved
@@ -303,7 +303,6 @@
     return jdbcDataStore.getDataSource().getConnection()
 }
 
-<<<<<<< HEAD
 def forgeCreateTable(Sql sql, String tableName, NoiseMapParameters ldenConfig, String geomField, String tableReceiver, String tableResult) {
     // Create a logger to display messages in the geoserver logs and in the command prompt.
     Logger logger = LoggerFactory.getLogger("org.noise_planet.noisemodelling")
@@ -354,8 +353,6 @@
         sql.execute("ALTER TABLE " + tableName + " ADD PRIMARY KEY(IDRECEIVER)")
     }
 }
-=======
->>>>>>> 28150714
 // run the script
 def run(input) {
 
