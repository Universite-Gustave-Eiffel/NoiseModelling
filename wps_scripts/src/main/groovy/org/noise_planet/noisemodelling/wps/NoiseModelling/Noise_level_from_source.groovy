--- conflicted
+++ resolved
@@ -409,18 +409,6 @@
     pointNoiseMap.setWallAbsorption(wall_alpha)
     pointNoiseMap.setThreadCount(n_thread)
 
-<<<<<<< HEAD
-    // Do not propagate for low emission or far away sources
-    // Maximum error in dB
-    pointNoiseMap.setMaximumError(0.1d)
-    // Init Map
-    pointNoiseMap.initialize(connection, new EmptyProgressVisitor())
-
-
-    pointNoiseMap.setGridDim(5)
-
-=======
->>>>>>> 8a851bcb
     // --------------------------------------------
     // Initialize NoiseModelling emission part
     // --------------------------------------------
