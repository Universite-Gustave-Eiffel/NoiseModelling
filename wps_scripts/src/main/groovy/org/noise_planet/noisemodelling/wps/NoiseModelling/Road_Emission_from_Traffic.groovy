/**
 * NoiseModelling is an open-source tool designed to produce environmental noise maps on very large urban areas. It can be used as a Java library or be controlled through a user friendly web interface.
 *
 * This version is developed by the DECIDE team from the Lab-STICC (CNRS) and by the Mixt Research Unit in Environmental Acoustics (Université Gustave Eiffel).
 * <http://noise-planet.org/noisemodelling.html>
 *
 * NoiseModelling is distributed under GPL 3 license. You can read a copy of this License in the file LICENCE provided with this software.
 *
 * Contact: contact@noise-planet.org
 *
 */

/**
 * @Author Pierre Aumond, Université Gustave Eiffel
 */

package org.noise_planet.noisemodelling.wps.NoiseModelling

import geoserver.GeoServer
import geoserver.catalog.Store
import groovy.sql.Sql
import org.geotools.jdbc.JDBCDataStore
import org.h2gis.utilities.JDBCUtilities
import org.h2gis.utilities.SFSUtilities
import org.h2gis.utilities.SpatialResultSet
import org.h2gis.utilities.TableLocation
import org.h2gis.utilities.wrapper.ConnectionWrapper
import org.locationtech.jts.geom.Geometry
import org.noise_planet.noisemodelling.emission.jdbc.LDENConfig
import org.noise_planet.noisemodelling.emission.jdbc.LDENPropagationProcessData
import org.noise_planet.noisemodelling.propagation.ComputeRays
import org.slf4j.Logger
import org.slf4j.LoggerFactory

import java.sql.Connection
import java.sql.PreparedStatement
import java.sql.ResultSet
import java.sql.SQLException

title = 'Compute road emission noise map from road table.'
description = 'Compute Road Emission Noise Map from Day Evening Night traffic flow rate and speed estimates (specific format, see input details). ' +
        '</br> </br> <b> The output table is called : LW_ROADS </b> '

inputs = [
        tableRoads: [
                name       : 'Roads table name',
                title      : 'Roads table name',
                description: "<b>Name of the Roads table.</b>  </br>  " +
                        "<br>  This function recognize the following columns (* mandatory) : </br><ul>" +
                        "<li><b> PK </b>* : an identifier. It shall be a primary key (INTEGER, PRIMARY KEY)</li>" +
                        "<li><b> LV_D </b><b>TV_E </b><b> TV_N </b> : Hourly average light vehicle count (6-18h)(18-22h)(22-6h) (DOUBLE)</li>" +
                        "<li><b> MV_D </b><b>MV_E </b><b>MV_N </b> : Hourly average medium heavy vehicles, delivery vans > 3.5 tons,  buses, touring cars, etc. with two axles and twin tyre mounting on rear axle count (6-18h)(18-22h)(22-6h) (DOUBLE)</li>" +
                        "<li><b> HGV_D </b><b> HGV_E </b><b> HGV_N </b> :  Hourly average heavy duty vehicles, touring cars, buses, with three or more axles (6-18h)(18-22h)(22-6h) (DOUBLE)</li>" +
                        "<li><b> WAV_D </b><b> WAV_E </b><b> WAV_N </b> :  Hourly average mopeds, tricycles or quads &le; 50 cc count (6-18h)(18-22h)(22-6h) (DOUBLE)</li>" +
                        "<li><b> WBV_D </b><b> WBV_E </b><b> WBV_N </b> :  Hourly average motorcycles, tricycles or quads > 50 cc count (6-18h)(18-22h)(22-6h) (DOUBLE)</li>" +
                        "<li><b> LV_SPD_D </b><b> LV_SPD_E </b><b>LV_SPD_N </b> :  Hourly average light vehicle speed (6-18h)(18-22h)(22-6h) (DOUBLE)</li>" +
                        "<li><b> MV_SPD_D </b><b> MV_SPD_E </b><b>MV_SPD_N </b> :  Hourly average medium heavy vehicles speed (6-18h)(18-22h)(22-6h) (DOUBLE)</li>" +
                        "<li><b> HGV_SPD_D </b><b> HGV_SPD_E </b><b> HGV_SPD_N </b> :  Hourly average heavy duty vehicles speed (6-18h)(18-22h)(22-6h) (DOUBLE)</li>" +
                        "<li><b> WAV_SPD_D </b><b> WAV_SPD_E </b><b> WAV_SPD_N </b> :  Hourly average mopeds, tricycles or quads &le; 50 cc speed (6-18h)(18-22h)(22-6h) (DOUBLE)</li>" +
                        "<li><b> WBV_SPD_D </b><b> WBV_SPD_E </b><b> WBV_SPD_N </b> :  Hourly average motorcycles, tricycles or quads > 50 cc speed (6-18h)(18-22h)(22-6h) (DOUBLE)</li>" +
                        "<li><b> PVMT </b> :  CNOSSOS road pavement identifier (ex: NL05)(default NL08) (VARCHAR)</li>" +
                        "<li><b> TEMP_D </b><b> TEMP_E </b><b> TEMP_N </b> : Average day, evening, night temperature (default 20&#x2103;) (6-18h)(18-22h)(22-6h)(DOUBLE)</li>" +
                        "<li><b> TS_STUD </b> : A limited period Ts (in months) over the year where a average proportion pm of light vehicles are equipped with studded tyres (0-12) (DOUBLE)</li>" +
                        "<li><b> PM_STUD </b> : Average proportion of vehicles equipped with studded tyres during TS_STUD period (0-1) (DOUBLE)</li>" +
                        "<li><b> JUNC_DIST </b> : Distance to junction in meters (DOUBLE)</li>" +
                        "<li><b> JUNC_TYPE </b> : Type of junction (k=0 none, k = 1 for a crossing with traffic lights ; k = 2 for a roundabout) (INTEGER)</li>" +
                        "</ul></br><b> This table can be generated from the WPS Block 'Import_OSM'. </b>.",
                type       : String.class
        ]
]

outputs = [
        result: [
                name       : 'Result output string',
                title      : 'Result output string',
                description: 'This type of result does not allow the blocks to be linked together.',
                type       : String.class
        ]
]
// Open Connection to Geoserver
static Connection openGeoserverDataStoreConnection(String dbName) {
    if (dbName == null || dbName.isEmpty()) {
        dbName = new GeoServer().catalog.getStoreNames().get(0)
    }
    Store store = new GeoServer().catalog.getStore(dbName)
    JDBCDataStore jdbcDataStore = (JDBCDataStore) store.getDataStoreInfo().getDataStore(null)
    return jdbcDataStore.getDataSource().getConnection()
}

// run the script
def run(input) {

    // Get name of the database
    // by default an embedded h2gis database is created
    // Advanced user can replace this database for a postGis or h2Gis server database.
    String dbName = "h2gisdb"

    // Open connection
    openGeoserverDataStoreConnection(dbName).withCloseable {
        Connection connection ->
            return [result: exec(connection, input)]
    }
}

// main function of the script
def exec(Connection connection, input) {

    //Load GeneralTools.groovy
    File generalTools = new File(new File("").absolutePath + "/data_dir/scripts/wpsTools/GeneralTools.groovy")

    //if we are in dev, the path is not the same as for geoserver
    if (new File("").absolutePath.substring(new File("").absolutePath.length() - 11) == 'wps_scripts') {
        generalTools = new File(new File("").absolutePath + "/src/main/groovy/org/noise_planet/noisemodelling/wpsTools/GeneralTools.groovy")
    }

    // Get external tools
    Class groovyClass = new GroovyClassLoader(getClass().getClassLoader()).parseClass(generalTools)
    GroovyObject tools = (GroovyObject) groovyClass.newInstance()


    //Need to change the ConnectionWrapper to WpsConnectionWrapper to work under postGIS database
    connection = new ConnectionWrapper(connection)

    // output string, the information given back to the user
    String resultString = null

    // Create a logger to display messages in the geoserver logs and in the command prompt.
    Logger logger = LoggerFactory.getLogger("org.noise_planet.noisemodelling")

    // print to command window
    logger.info('Start : Road Emission from DEN')
    logger.info("inputs {}", input) // log inputs of the run


    // -------------------
    // Get every inputs
    // -------------------

    String sources_table_name = input['tableRoads']
    // do it case-insensitive
    sources_table_name = sources_table_name.toUpperCase()
    // Check if srid are in metric projection.
    int sridSources = SFSUtilities.getSRID(connection, TableLocation.parse(sources_table_name))
    if (sridSources == 3785 || sridSources == 4326) throw new IllegalArgumentException("Error : Please use a metric projection for "+sources_table_name+".")
    if (sridSources == 0) throw new IllegalArgumentException("Error : The table "+sources_table_name+" does not have an associated SRID.")

    //Get the geometry field of the source table
    TableLocation sourceTableIdentifier = TableLocation.parse(sources_table_name)
    List<String> geomFields = SFSUtilities.getGeometryFields(connection, sourceTableIdentifier)
    if (geomFields.isEmpty()) {
        throw new SQLException(String.format("The table %s does not exists or does not contain a geometry field", sourceTableIdentifier))
    }

    //Get the primary key field of the source table
    int pkIndex = JDBCUtilities.getIntegerPrimaryKey(connection, sources_table_name)
    if (pkIndex < 1) {
        throw new IllegalArgumentException(String.format("Source table %s does not contain a primary key", sourceTableIdentifier))
    }


    // -------------------
    // Init table LW_ROADS
    // -------------------

    // Create a sql connection to interact with the database in SQL
    Sql sql = new Sql(connection)

    // drop table LW_ROADS if exists and the create and prepare the table
    sql.execute("drop table if exists LW_ROADS;")
    sql.execute("create table LW_ROADS (pk integer, the_geom Geometry, " +
            "LWD63 double precision, LWD125 double precision, LWD250 double precision, LWD500 double precision, LWD1000 double precision, LWD2000 double precision, LWD4000 double precision, LWD8000 double precision," +
            "LWE63 double precision, LWE125 double precision, LWE250 double precision, LWE500 double precision, LWE1000 double precision, LWE2000 double precision, LWE4000 double precision, LWE8000 double precision," +
            "LWN63 double precision, LWN125 double precision, LWN250 double precision, LWN500 double precision, LWN1000 double precision, LWN2000 double precision, LWN4000 double precision, LWN8000 double precision);")

    def qry = 'INSERT INTO LW_ROADS(pk,the_geom, ' +
            'LWD63, LWD125, LWD250, LWD500, LWD1000,LWD2000, LWD4000, LWD8000,' +
            'LWE63, LWE125, LWE250, LWE500, LWE1000,LWE2000, LWE4000, LWE8000,' +
            'LWN63, LWN125, LWN250, LWN500, LWN1000,LWN2000, LWN4000, LWN8000) ' +
            'VALUES (?,?,?,?,?,?,?,?,?,?,?,?,?,?,?,?,?,?,?,?,?,?,?,?,?,?);'


    // --------------------------------------
    // Start calculation and fill the table
    // --------------------------------------

    // Get Class to compute LW
    LDENConfig ldenConfig = new LDENConfig(LDENConfig.INPUT_MODE.INPUT_MODE_TRAFFIC_FLOW)
<<<<<<< HEAD
    ldenConfig.setCoefficientVersion(2)
    LDENPropagationProcessData ldenData = new LDENPropagationProcessData(null, ldenConfig)
=======
    ldenConfig.setPropagationProcessPathData(new PropagationProcessPathData(false));


    //TODO read DEM table for road slope impact on noise emission
    LDENPropagationProcessData ldenData =  new LDENPropagationProcessData(null, ldenConfig)
>>>>>>> 6bfb5dbc

    // Get size of the table (number of road segments
    PreparedStatement st = connection.prepareStatement("SELECT COUNT(*) AS total FROM " + sources_table_name)
    ResultSet rs1 = st.executeQuery().unwrap(ResultSet.class)
    int nbRoads = 0
    while (rs1.next()) {
        nbRoads = rs1.getInt("total")
        logger.info('The table Roads has ' + nbRoads + ' road segments.')
    }

    int k = 0
    int currentVal = 0
    sql.withBatch(100, qry) { ps ->
        st = connection.prepareStatement("SELECT * FROM " + sources_table_name)
        SpatialResultSet rs = st.executeQuery().unwrap(SpatialResultSet.class)

        while (rs.next()) {
            k++
            currentVal = tools.invokeMethod("ProgressBar", [Math.round(10 * k / nbRoads).toInteger(), currentVal])
            //logger.info(rs)
            Geometry geo = rs.getGeometry()

            // Compute emission sound level for each road segment
            def results = ldenData.computeLw(rs)
            def lday = ComputeRays.wToDba(results[0])
            def levening = ComputeRays.wToDba(results[1])
            def lnight = ComputeRays.wToDba(results[2])
            // fill the LW_ROADS table
            ps.addBatch(rs.getLong(pkIndex) as Integer, geo as Geometry,
                    lday[0] as Double, lday[1] as Double, lday[2] as Double,
                    lday[3] as Double, lday[4] as Double, lday[5] as Double,
                    lday[6] as Double, lday[7] as Double,
                    levening[0] as Double, levening[1] as Double, levening[2] as Double,
                    levening[3] as Double, levening[4] as Double, levening[5] as Double,
                    levening[6] as Double, levening[7] as Double,
                    lnight[0] as Double, lnight[1] as Double, lnight[2] as Double,
                    lnight[3] as Double, lnight[4] as Double, lnight[5] as Double,
                    lnight[6] as Double, lnight[7] as Double)
        }
    }

    // Add Z dimension to the road segments
    sql.execute("UPDATE LW_ROADS SET THE_GEOM = ST_UPDATEZ(The_geom,0.05);")

    // Add primary key to the road table
    sql.execute("ALTER TABLE LW_ROADS ALTER COLUMN PK INT NOT NULL;")
    sql.execute("ALTER TABLE LW_ROADS ADD PRIMARY KEY (PK);  ")

    resultString = "Calculation Done ! The table LW_ROADS has been created."

    // print to command window
    logger.info('\nResult : ' + resultString)
    logger.info('End : LW_ROADS from Emission')

    // print to WPS Builder
    return resultString

}

<|MERGE_RESOLUTION|>--- conflicted
+++ resolved
@@ -29,6 +29,7 @@
 import org.noise_planet.noisemodelling.emission.jdbc.LDENConfig
 import org.noise_planet.noisemodelling.emission.jdbc.LDENPropagationProcessData
 import org.noise_planet.noisemodelling.propagation.ComputeRays
+import org.noise_planet.noisemodelling.propagation.PropagationProcessPathData
 import org.slf4j.Logger
 import org.slf4j.LoggerFactory
 
@@ -185,16 +186,10 @@
 
     // Get Class to compute LW
     LDENConfig ldenConfig = new LDENConfig(LDENConfig.INPUT_MODE.INPUT_MODE_TRAFFIC_FLOW)
-<<<<<<< HEAD
     ldenConfig.setCoefficientVersion(2)
+    ldenConfig.setPropagationProcessPathData(new PropagationProcessPathData(false));
+
     LDENPropagationProcessData ldenData = new LDENPropagationProcessData(null, ldenConfig)
-=======
-    ldenConfig.setPropagationProcessPathData(new PropagationProcessPathData(false));
-
-
-    //TODO read DEM table for road slope impact on noise emission
-    LDENPropagationProcessData ldenData =  new LDENPropagationProcessData(null, ldenConfig)
->>>>>>> 6bfb5dbc
 
     // Get size of the table (number of road segments
     PreparedStatement st = connection.prepareStatement("SELECT COUNT(*) AS total FROM " + sources_table_name)
