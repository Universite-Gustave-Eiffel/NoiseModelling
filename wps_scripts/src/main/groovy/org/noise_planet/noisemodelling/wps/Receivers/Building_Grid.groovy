--- conflicted
+++ resolved
@@ -1,855 +1,436 @@
-<<<<<<< HEAD
-/**
- * NoiseModelling is an open-source tool designed to produce environmental noise maps on very large urban areas. It can be used as a Java library or be controlled through a user friendly web interface.
- *
- * This version is developed by the DECIDE team from the Lab-STICC (CNRS) and by the Mixt Research Unit in Environmental Acoustics (Université Gustave Eiffel).
- * <http://noise-planet.org/noisemodelling.html>
- *
- * NoiseModelling is distributed under GPL 3 license. You can read a copy of this License in the file LICENCE provided with this software.
- *
- * Contact: contact@noise-planet.org
- *
- */
-
-/**
- * @Author Nicolas Fortin, Université Gustave Eiffel
- */
-
-
-package org.noise_planet.noisemodelling.wps.Receivers
-
-import geoserver.GeoServer
-import geoserver.catalog.Store
-import groovy.sql.Sql
-import groovy.time.TimeCategory
-import org.geotools.jdbc.JDBCDataStore
-import org.h2gis.functions.spatial.crs.ST_SetSRID
-import org.h2gis.functions.spatial.crs.ST_Transform
-import org.h2gis.utilities.JDBCUtilities
-import org.h2gis.utilities.GeometryTableUtilities
-import org.h2gis.utilities.TableLocation
-import org.h2gis.utilities.dbtypes.DBUtils
-import org.locationtech.jts.geom.*
-import org.locationtech.jts.io.WKTReader
-import org.noise_planet.noisemodelling.pathfinder.RootProgressVisitor
-import org.slf4j.Logger
-import org.slf4j.LoggerFactory
-
-import java.sql.Connection
-
-title = 'Buildings Grid'
-description = '&#10145;&#65039; Generates receivers, 2m around the building facades, at a given height. </br></br>' +
-              'The output table is called <b>RECEIVERS</b>'
-
-inputs = [
-        tableBuilding : [
-                name       : 'Buildings table name',
-                title      : 'Buildings table name',
-                description: '<b>Name of the Buildings table.</b> <br></br>' +
-                             'The table shall contain : </br>' +
-                             '- <b>THE_GEOM</b> : the 2D geometry of the building (POLYGON or MULTIPOLYGON)</br>' +
-                             '- <b>HEIGHT</b> : the height of the building (in meter) (FLOAT)</br>' +
-                             '- <b>POP</b> : (optional field) building population to add in the receiver attribute (FLOAT)',
-                type       : String.class
-        ],
-        fence : [
-                name       : 'Fence geometry',
-                title      : 'Extent filter',
-                description: 'Create receivers only in the provided polygon',
-                min        : 0, 
-                max        : 1,
-                type       : Geometry.class
-        ],
-        fenceTableName : [
-                name       : 'Fence geometry from table',
-                title      : 'Filter using table bounding box',
-                description: 'Filter receivers, using the bounding box of the given table name:<br>' +
-                             '1- Extract the bounding box of the specified table,<br>' +
-                             '2- then create only receivers on the table bounding box.<br><br>' +
-                             'The given table shall contain: </br>' +
-                             '- <b>THE_GEOM</b> : any geometry type. </br>',
-                min        : 0, 
-                max        : 1,
-                type       : String.class
-        ],
-        sourcesTableName : [
-                name       : 'Sources table name',
-                title      : 'Sources table name',
-                description: 'Keep only receivers that are at least 1 meter from the provided source geometries.<br><br>' +
-                             'The source geometries table shall contain: </br>' +
-                             '- <b>THE_GEOM</b> : any geometry type. </br>',
-                min        : 0, 
-                max        : 1,
-                type       : String.class
-        ],
-        delta : [
-                name       : 'Receivers minimal distance',
-                title      : 'Distance between receivers',
-                description: '<b>Distance between receivers</b> (in the Cartesian plane - in meter) (FLOAT)',
-                type       : Double.class
-        ],
-        height : [
-                name       : 'Height',
-                title      : 'Height',
-                description: '<b>Height of receivers</b> (in meter) (FLOAT) </br></br>' +
-                             'Default value: <b>4</b>',
-                min        : 0, 
-                max        : 1,
-                type       : Double.class
-        ]
-]
-
-outputs = [
-        result : [
-                name       : 'Result output string',
-                title      : 'Result output string',
-                description: 'This type of result does not allow the blocks to be linked together.',
-                type       : String.class
-        ]
-]
-
-static Connection openGeoserverDataStoreConnection(String dbName) {
-    if (dbName == null || dbName.isEmpty()) {
-        dbName = new GeoServer().catalog.getStoreNames().get(0)
-    }
-    Store store = new GeoServer().catalog.getStore(dbName)
-    JDBCDataStore jdbcDataStore = (JDBCDataStore) store.getDataStoreInfo().getDataStore(null)
-    return jdbcDataStore.getDataSource().getConnection()
-}
-
-
-def run(input) {
-
-    // Get name of the database
-    // by default an embedded h2gis database is created
-    // Advanced user can replace this database for a postGis or h2Gis server database.
-    String dbName = "h2gisdb"
-
-    // Open connection
-    openGeoserverDataStoreConnection(dbName).withCloseable {
-        Connection connection ->
-            return [result: exec(connection, input)]
-    }
-}
-
-
-def exec(Connection connection, input) {
-
-    // output string, the information given back to the user
-    String resultString = null
-
-    // Create a logger to display messages in the geoserver logs and in the command prompt.
-    Logger logger = LoggerFactory.getLogger("org.noise_planet.noisemodelling")
-
-    // print to command window
-    logger.info('Start : Receivers grid around buildings')
-    logger.info("inputs {}", input) // log inputs of the run
-
-
-    String receivers_table_name = "RECEIVERS"
-
-    Double delta = 10
-    if (input['delta']) {
-        delta = input['delta'] as Double
-    }
-
-    Double h = 4.0d
-    if (input['height']) {
-        h = input['height'] as Double
-    }
-
-    String sources_table_name = "SOURCES"
-    if (input['sourcesTableName']) {
-        sources_table_name = input['sourcesTableName']
-    }
-    sources_table_name = sources_table_name.toUpperCase()
-
-
-    String building_table_name = input['tableBuilding']
-    building_table_name = building_table_name.toUpperCase()
-
-    Boolean hasPop = JDBCUtilities.hasField(connection, building_table_name, "POP")
-    if (hasPop) logger.info("The building table has a column named POP.")
-    if (!hasPop) logger.info("The building table has not a column named POP.")
-
-    if (!JDBCUtilities.hasField(connection, building_table_name, "HEIGHT")) {
-        resultString = "Buildings table must have HEIGHT field"
-        return resultString
-    }
-
-    //Statement sql = connection.createStatement()
-    Sql sql = new Sql(connection)
-    sql.execute(String.format("DROP TABLE IF EXISTS %s", receivers_table_name))
-
-    // Reproject fence
-    int targetSrid = GeometryTableUtilities.getSRID(connection, TableLocation.parse(building_table_name))
-    if (targetSrid == 0 && input['sourcesTableName']) {
-        targetSrid = GeometryTableUtilities.getSRID(connection, TableLocation.parse(sources_table_name))
-    }
-
-    Geometry fenceGeom = null
-    if (input['fence'] != null) {
-        if (targetSrid != 0) {
-            // Transform fence to the same coordinate system than the buildings & sources
-            WKTReader wktReader = new WKTReader()
-            fence = wktReader.read(input['fence'] as String)
-            fenceGeom = ST_Transform.ST_Transform(connection, ST_SetSRID.setSRID(fence, 4326), targetSrid)
-        } else {
-            throw new Exception("Unable to find buildings or sources SRID, ignore fence parameters")
-        }
-    } else if (input['fenceTableName']) {
-        fenceGeom = GeometryTableUtilities.getEnvelope(connection, TableLocation.parse(input['fenceTableName'] as String), "THE_GEOM")
-    }
-
-    def buildingPk = JDBCUtilities.getColumnName(connection, building_table_name,
-            JDBCUtilities.getIntegerPrimaryKey(connection,
-                    TableLocation.parse(building_table_name, DBUtils.getDBType(connection))))
-    if (buildingPk == "") {
-        return "Buildings table must have a primary key"
-    }
-
-    sql.execute("drop table if exists tmp_receivers_lines")
-
-    if (fenceGeom != null) {
-        sql.execute("create table tmp_receivers_lines(pk int not null primary key, the_geom geometry) as select " + buildingPk + " as pk, st_simplifypreservetopology(ST_ToMultiLine(ST_Buffer(the_geom, 2, 'join=bevel')), 0.05) the_geom from " + building_table_name + " WHERE the_geom && :fenceGeom AND ST_INTERSECTS(the_geom, :fenceGeom)", [fenceGeom : fenceGeom])
-    } else {
-        sql.execute("create table tmp_receivers_lines(pk int not null primary key, the_geom geometry) as select " + buildingPk + " as pk, st_simplifypreservetopology(ST_ToMultiLine(ST_Buffer(the_geom, 2, 'join=bevel')), 0.05) the_geom from " + building_table_name)
-    }
-
-    logger.info('create line of receivers')
-
-    sql.execute("drop table if exists tmp_relation_screen_building;")
-    sql.execute("create spatial index on tmp_receivers_lines(the_geom)")
-    logger.info('list buildings that will remove receivers (if height is superior than receiver height)')
-    sql.execute("create table tmp_relation_screen_building as select b." + buildingPk + " as PK_building, s.pk as pk_screen from " + building_table_name + " b, tmp_receivers_lines s where b.the_geom && s.the_geom and s.pk != b.pk and ST_Intersects(b.the_geom, s.the_geom) and b.height > " + h)
-    sql.execute("CREATE INDEX ON tmp_relation_screen_building(PK_building);")
-    sql.execute("CREATE INDEX ON tmp_relation_screen_building(pk_screen);")
-    sql.execute("drop table if exists tmp_screen_truncated;")
-    logger.info('truncate receiver lines')
-    sql.execute("create table tmp_screen_truncated(pk_screen integer not null, the_geom geometry) as select r.pk_screen, ST_DIFFERENCE(s.the_geom, ST_BUFFER(ST_ACCUM(b.the_geom), 2)) the_geom from tmp_relation_screen_building r, " + building_table_name + " b, tmp_receivers_lines s WHERE PK_building = b." + buildingPk + " AND pk_screen = s.pk  GROUP BY pk_screen, s.the_geom;")
-    logger.info('Add primary key')
-    sql.execute("ALTER TABLE tmp_screen_truncated add primary key(pk_screen)")
-    sql.execute("DROP TABLE IF EXISTS TMP_SCREENS_MERGE;")
-    sql.execute("DROP TABLE IF EXISTS TMP_SCREENS;")
-    logger.info('union of truncated receivers and non tructated')
-    sql.execute("create table TMP_SCREENS_MERGE (pk integer not null, the_geom geometry) as select s.pk, s.the_geom the_geom from tmp_receivers_lines s where not st_isempty(s.the_geom) and pk not in (select pk_screen from tmp_screen_truncated) UNION ALL select pk_screen, the_geom from tmp_screen_truncated where not st_isempty(the_geom);")
-    logger.info('Add primary key')
-    sql.execute("ALTER TABLE TMP_SCREENS_MERGE add primary key(pk)")
-    logger.info('Collect all lines and convert into points using custom method')
-    sql.execute("CREATE TABLE TMP_SCREENS(pk integer, the_geom geometry)")
-    def qry = 'INSERT INTO TMP_SCREENS(pk , the_geom) VALUES (?,?);'
-    GeometryFactory factory = new GeometryFactory(new PrecisionModel(), targetSrid);
-    logger.info('Split line to points')
-    int nrows = sql.firstRow('SELECT COUNT(*) FROM TMP_SCREENS_MERGE')[0] as Integer
-    RootProgressVisitor progressLogger = new RootProgressVisitor(nrows, true, 1)
-    sql.withBatch(100, qry) { ps ->
-        sql.eachRow("SELECT pk, the_geom from TMP_SCREENS_MERGE") { row ->
-            List<Coordinate> pts = new ArrayList<Coordinate>()
-            def geom = row[1] as Geometry
-            if (geom instanceof LineString) {
-                splitLineStringIntoPoints(geom as LineString, delta, pts)
-            } else if (geom instanceof MultiLineString) {
-                for (int idgeom = 0; idgeom < geom.numGeometries; idgeom++) {
-                    splitLineStringIntoPoints(geom.getGeometryN(idgeom) as LineString, delta, pts)
-                }
-            }
-            for (int idp = 0; idp < pts.size(); idp++) {
-                Coordinate pt = pts.get(idp);
-                if (!Double.isNaN(pt.x) && !Double.isNaN(pt.y)) {
-                    // define coordinates of receivers
-                    Coordinate newCoord = new Coordinate(pt.x, pt.y, h)
-                    ps.addBatch(row[0] as Integer, factory.createPoint(newCoord))
-                }
-            }
-            progressLogger.endStep()
-        }
-    }
-    sql.execute("drop table if exists TMP_SCREENS_MERGE")
-    sql.execute("drop table if exists " + receivers_table_name)
-
-    if (!hasPop) {
-        logger.info('create RECEIVERS table...')
-
-
-        sql.execute("create table " + receivers_table_name + "(pk integer not null AUTO_INCREMENT, the_geom geometry,build_pk integer)")
-        sql.execute("insert into " + receivers_table_name + "(the_geom, build_pk) select ST_SetSRID(the_geom," + targetSrid.toInteger() + ") , pk building_pk from TMP_SCREENS;")
-        logger.info('Add primary key')
-        sql.execute("ALTER TABLE "+receivers_table_name+" add primary key(pk)")
-
-        if (input['sourcesTableName']) {
-            // Delete receivers near sources
-            logger.info('Delete receivers near sources...')
-            sql.execute("Create spatial index on " + sources_table_name + "(the_geom);")
-            sql.execute("delete from " + receivers_table_name + " g where exists (select 1 from " + sources_table_name + " r where st_expand(g.the_geom, 1, 1) && r.the_geom and st_distance(g.the_geom, r.the_geom) < 1 limit 1);")
-        }
-
-        if (fenceGeom != null) {
-            // delete receiver not in fence filter
-            sql.execute("delete from " + receivers_table_name + " g where not ST_INTERSECTS(g.the_geom , :fenceGeom);", [fenceGeom : fenceGeom])
-        }
-    } else {
-        logger.info('create RECEIVERS table...')
-        // building have population attribute
-        // set population attribute divided by number of receiver to each receiver
-        sql.execute("DROP TABLE IF EXISTS tmp_receivers")
-        sql.execute("create table tmp_receivers(pk integer not null AUTO_INCREMENT, the_geom geometry,build_pk integer not null)")
-
-        sql.execute("insert into tmp_receivers(the_geom, build_pk) select ST_SetSRID(the_geom," + targetSrid.toInteger() + "), pk building_pk from TMP_SCREENS;")
-        logger.info('Add primary key')
-        sql.execute("ALTER TABLE tmp_receivers add primary key(pk)")
-
-        if (input['sourcesTableName']) {
-            // Delete receivers near sources
-            logger.info('Delete receivers near sources...')
-            sql.execute("Create spatial index on " + sources_table_name + "(the_geom);")
-            sql.execute("delete from tmp_receivers g where exists (select 1 from " + sources_table_name + " r where st_expand(g.the_geom, 1) && r.the_geom and st_distance(g.the_geom, r.the_geom) < 1 limit 1);")
-        }
-
-        if (fenceGeom != null) {
-            // delete receiver not in fence filter
-            sql.execute("delete from tmp_receivers g where not ST_INTERSECTS(g.the_geom , :fenceGeom);", [fenceGeom : fenceGeom])
-        }
-
-        sql.execute("CREATE INDEX ON tmp_receivers(build_pk)")
-        logger.info('Distribute population over receivers')
-        sql.execute("create table " + receivers_table_name + "(pk integer not null AUTO_INCREMENT, the_geom geometry,build_pk integer, pop real)");
-        sql.execute("insert into "+receivers_table_name+"(the_geom, build_pk, pop) select a.the_geom, a.build_pk, b.pop/COUNT(DISTINCT aa.pk)::float from tmp_receivers a, " + building_table_name + " b,tmp_receivers aa where b." + buildingPk + " = a.build_pk and a.build_pk = aa.build_pk GROUP BY a.the_geom, a.build_pk, b.pop;")
-        logger.info('Add primary key')
-        sql.execute("ALTER TABLE "+receivers_table_name+" add primary key(pk)")
-
-        sql.execute("drop table if exists tmp_receivers")
-    }
-    // cleaning
-    sql.execute("drop table TMP_SCREENS")
-    sql.execute("drop table tmp_screen_truncated")
-    sql.execute("drop table tmp_relation_screen_building")
-    sql.execute("drop table tmp_receivers_lines")
-    sql.execute("drop table if exists tmp_buildings;")
-    // Process Done
-    resultString = "Process done. Table of receivers " + receivers_table_name + " created !"
-
-    // print to command window
-    logger.info('Result : ' + resultString)
-    logger.info('End : Receivers grid around buildings')
-
-    // print to WPS Builder
-    return resultString
-
-}
-
-
-/**
- *
- * @param geom Geometry
- * @param segmentSizeConstraint Maximal distance between points
- * @param [out]pts computed points
- * @return Fixed distance between points
- */
-double splitLineStringIntoPoints(LineString geom, double segmentSizeConstraint,
-                                 List<Coordinate> pts) {
-    // If the linear sound source length is inferior than half the distance between the nearest point of the sound
-    // source and the receiver then it can be modelled as a single point source
-    double geomLength = geom.getLength();
-    if (geomLength < segmentSizeConstraint) {
-        // Return mid point
-        Coordinate[] points = geom.getCoordinates();
-        double segmentLength = 0;
-        final double targetSegmentSize = geomLength / 2.0;
-        for (int i = 0; i < points.length - 1; i++) {
-            Coordinate a = points[i];
-            final Coordinate b = points[i + 1];
-            double length = a.distance3D(b);
-            if (length + segmentLength > targetSegmentSize) {
-                double segmentLengthFraction = (targetSegmentSize - segmentLength) / length;
-                Coordinate midPoint = new Coordinate(a.x + segmentLengthFraction * (b.x - a.x),
-                        a.y + segmentLengthFraction * (b.y - a.y),
-                        a.z + segmentLengthFraction * (b.z - a.z));
-                pts.add(midPoint);
-                break;
-            }
-            segmentLength += length;
-        }
-        return geom.getLength();
-    } else {
-        double targetSegmentSize = geomLength / Math.ceil(geomLength / segmentSizeConstraint);
-        Coordinate[] points = geom.getCoordinates();
-        double segmentLength = 0.0;
-
-        // Mid point of segmented line source
-        def midPoint = null;
-        for (int i = 0; i < points.length - 1; i++) {
-            Coordinate a = points[i];
-            final Coordinate b = points[i + 1];
-            double length = a.distance3D(b);
-            if (Double.isNaN(length)) {
-                length = a.distance(b);
-            }
-            while (length + segmentLength > targetSegmentSize) {
-                //LineSegment segment = new LineSegment(a, b);
-                double segmentLengthFraction = (targetSegmentSize - segmentLength) / length;
-                Coordinate splitPoint = new Coordinate();
-                splitPoint.x = a.x + segmentLengthFraction * (b.x - a.x);
-                splitPoint.y = a.y + segmentLengthFraction * (b.y - a.y);
-                splitPoint.z = a.z + segmentLengthFraction * (b.z - a.z);
-                if (midPoint == null && length + segmentLength > targetSegmentSize / 2) {
-                    segmentLengthFraction = (targetSegmentSize / 2.0 - segmentLength) / length;
-                    midPoint = new Coordinate(a.x + segmentLengthFraction * (b.x - a.x),
-                            a.y + segmentLengthFraction * (b.y - a.y),
-                            a.z + segmentLengthFraction * (b.z - a.z));
-                }
-                pts.add(midPoint);
-                a = splitPoint;
-                length = a.distance3D(b);
-                if (Double.isNaN(length)) {
-                    length = a.distance(b);
-                }
-                segmentLength = 0;
-                midPoint = null;
-            }
-            if (midPoint == null && length + segmentLength > targetSegmentSize / 2) {
-                double segmentLengthFraction = (targetSegmentSize / 2.0 - segmentLength) / length;
-                midPoint = new Coordinate(a.x + segmentLengthFraction * (b.x - a.x),
-                        a.y + segmentLengthFraction * (b.y - a.y),
-                        a.z + segmentLengthFraction * (b.z - a.z));
-            }
-            segmentLength += length;
-        }
-        if (midPoint != null) {
-            pts.add(midPoint);
-        }
-        return targetSegmentSize;
-    }
-}
-=======
-/**
- * NoiseModelling is an open-source tool designed to produce environmental noise maps on very large urban areas. It can be used as a Java library or be controlled through a user friendly web interface.
- *
- * This version is developed by the DECIDE team from the Lab-STICC (CNRS) and by the Mixt Research Unit in Environmental Acoustics (Université Gustave Eiffel).
- * <http://noise-planet.org/noisemodelling.html>
- *
- * NoiseModelling is distributed under GPL 3 license. You can read a copy of this License in the file LICENCE provided with this software.
- *
- * Contact: contact@noise-planet.org
- *
- */
-
-/**
- * @Author Nicolas Fortin, Université Gustave Eiffel
- */
-
-
-package org.noise_planet.noisemodelling.wps.Receivers
-
-import geoserver.GeoServer
-import geoserver.catalog.Store
-import groovy.sql.Sql
-import groovy.time.TimeCategory
-import org.geotools.jdbc.JDBCDataStore
-import org.h2gis.functions.spatial.crs.ST_SetSRID
-import org.h2gis.functions.spatial.crs.ST_Transform
-import org.h2gis.utilities.JDBCUtilities
-import org.h2gis.utilities.GeometryTableUtilities
-import org.h2gis.utilities.TableLocation
-import org.h2gis.utilities.dbtypes.DBUtils
-import org.locationtech.jts.geom.*
-import org.locationtech.jts.io.WKTReader
-import org.noise_planet.noisemodelling.pathfinder.RootProgressVisitor
-import org.slf4j.Logger
-import org.slf4j.LoggerFactory
-
-import java.sql.Connection
-
-title = 'Buildings Grid'
-description = 'Generates receivers placed at 2 meters (default) from building facades at specified height.' +
-        '</br> </br> <b> The output table is called : RECEIVERS </b>'
-
-inputs = [
-        tableBuilding   : [
-                name       : 'Buildings table name',
-                title      : 'Buildings table name',
-                description: '<b>Name of the Buildings table.</b>  </br>  ' +
-                        '<br>  The table shall contain : </br>' +
-                        '- <b> THE_GEOM </b> : the 2D geometry of the building (POLYGON or MULTIPOLYGON). </br>' +
-                        '- <b> HEIGHT </b> : the height of the building (FLOAT)' +
-                        '- <b> POP </b> : optional field, building population to add in the receiver attribute (FLOAT)',
-                type       : String.class
-        ],
-        fence           : [
-                name       : 'Fence geometry',
-                title      : 'Extent filter',
-                description: 'Create receivers only in the provided polygon',
-                min        : 0, max: 1,
-                type       : Geometry.class
-        ],
-        fenceTableName  : [
-                name       : 'Fence geometry from table',
-                title      : 'Filter using table bounding box',
-                description: 'Extract the bounding box of the specified table then create only receivers on the table bounding box' +
-                        '<br>  The table shall contain : </br>' +
-                        '- <b> THE_GEOM </b> : any geometry type. </br>',
-                min        : 0, max: 1,
-                type       : String.class
-        ],
-        sourcesTableName: [
-                name       : 'Sources table name',
-                title      : 'Sources table name',
-                description: 'Keep only receivers at least at 1 meters of' +
-                        ' provided sources geometries' +
-                        '<br>  The table shall contain : </br>' +
-                        '- <b> THE_GEOM </b> : any geometry type. </br>',
-                min        : 0, max: 1,
-                type       : String.class
-        ],
-        delta           : [
-                name       : 'Receivers minimal distance',
-                title      : 'Distance between receivers',
-                description: 'Distance between receivers in the Cartesian plane in meters',
-                type       : Double.class
-        ],
-        height          : [
-                name       : 'height',
-                title      : 'height',
-                description: 'Height of receivers in meters (FLOAT)' +
-                        '</br> </br> <b> Default value : 4 </b> ',
-                min        : 0, max: 1,
-                type       : Double.class
-        ],
-        distance          : [
-                name       : 'distance',
-                title      : 'distance from wall',
-                description: 'Distance of receivers from the wall in meters (FLOAT)' +
-                        '</br> </br> <b> Default value : 2 </b> ',
-                min        : 0, max: 1,
-                type       : Double.class
-        ]
-]
-
-outputs = [
-        result: [
-                name       : 'Result output string',
-                title      : 'Result output string',
-                description: 'This type of result does not allow the blocks to be linked together.',
-                type       : String.class
-        ]
-]
-
-static Connection openGeoserverDataStoreConnection(String dbName) {
-    if (dbName == null || dbName.isEmpty()) {
-        dbName = new GeoServer().catalog.getStoreNames().get(0)
-    }
-    Store store = new GeoServer().catalog.getStore(dbName)
-    JDBCDataStore jdbcDataStore = (JDBCDataStore) store.getDataStoreInfo().getDataStore(null)
-    return jdbcDataStore.getDataSource().getConnection()
-}
-
-
-def run(input) {
-
-    // Get name of the database
-    // by default an embedded h2gis database is created
-    // Advanced user can replace this database for a postGis or h2Gis server database.
-    String dbName = "h2gisdb"
-
-    // Open connection
-    openGeoserverDataStoreConnection(dbName).withCloseable {
-        Connection connection ->
-            return [result: exec(connection, input)]
-    }
-}
-
-
-def exec(Connection connection, input) {
-
-    // output string, the information given back to the user
-    String resultString = null
-
-    // Create a logger to display messages in the geoserver logs and in the command prompt.
-    Logger logger = LoggerFactory.getLogger("org.noise_planet.noisemodelling")
-
-    // print to command window
-    logger.info('Start : Receivers grid around buildings')
-    logger.info("inputs {}", input) // log inputs of the run
-
-
-    String receivers_table_name = "RECEIVERS"
-
-    Double delta = 10
-    if (input['delta']) {
-        delta = input['delta'] as Double
-    }
-
-    Double h = 4.0d
-    if (input['height']) {
-        h = input['height'] as Double
-    }
-
-    Double distance = 2.0d
-    if (input['distance']) {
-        h = input['distance'] as Double
-    }
-
-
-
-    String sources_table_name = "SOURCES"
-    if (input['sourcesTableName']) {
-        sources_table_name = input['sourcesTableName']
-    }
-    sources_table_name = sources_table_name.toUpperCase()
-
-
-    String building_table_name = input['tableBuilding']
-    building_table_name = building_table_name.toUpperCase()
-
-    Boolean hasPop = JDBCUtilities.hasField(connection, building_table_name, "POP")
-    if (hasPop) logger.info("The building table has a column named POP.")
-    if (!hasPop) logger.info("The building table has not a column named POP.")
-
-    if (!JDBCUtilities.hasField(connection, building_table_name, "HEIGHT")) {
-        resultString = "Buildings table must have HEIGHT field"
-        return resultString
-    }
-
-    //Statement sql = connection.createStatement()
-    Sql sql = new Sql(connection)
-    sql.execute(String.format("DROP TABLE IF EXISTS %s", receivers_table_name))
-
-    // Reproject fence
-    int targetSrid = GeometryTableUtilities.getSRID(connection, TableLocation.parse(building_table_name))
-    if (targetSrid == 0 && input['sourcesTableName']) {
-        targetSrid = GeometryTableUtilities.getSRID(connection, TableLocation.parse(sources_table_name))
-    }
-
-    Geometry fenceGeom = null
-    if (input['fence'] != null) {
-        if (targetSrid != 0) {
-            // Transform fence to the same coordinate system than the buildings & sources
-            WKTReader wktReader = new WKTReader()
-            fence = wktReader.read(input['fence'] as String)
-            fenceGeom = ST_Transform.ST_Transform(connection, ST_SetSRID.setSRID(fence, 4326), targetSrid)
-        } else {
-            throw new Exception("Unable to find buildings or sources SRID, ignore fence parameters")
-        }
-    } else if (input['fenceTableName']) {
-        fenceGeom = GeometryTableUtilities.getEnvelope(connection, TableLocation.parse(input['fenceTableName'] as String), "THE_GEOM")
-    }
-
-    def buildingPk = JDBCUtilities.getColumnName(connection, building_table_name,
-            JDBCUtilities.getIntegerPrimaryKey(connection,
-                    TableLocation.parse(building_table_name, DBUtils.getDBType(connection))))
-    if (buildingPk == "") {
-        return "Buildings table must have a primary key"
-    }
-
-    sql.execute("drop table if exists tmp_receivers_lines")
-
-    if (fenceGeom != null) {
-        sql.execute("create table tmp_receivers_lines(pk int not null primary key, the_geom geometry) as select " + buildingPk + " as pk, st_simplifypreservetopology(ST_ToMultiLine(ST_Buffer(the_geom, :distance_wall, 'join=bevel')), 0.05) the_geom from " + building_table_name + " WHERE the_geom && :fenceGeom AND ST_INTERSECTS(the_geom, :fenceGeom)", [fenceGeom : fenceGeom, distance_wall : distance])
-    } else {
-        sql.execute("create table tmp_receivers_lines(pk int not null primary key, the_geom geometry) as select " + buildingPk + " as pk, st_simplifypreservetopology(ST_ToMultiLine(ST_Buffer(the_geom, :distance_wall, 'join=bevel')), 0.05) the_geom from " + building_table_name, [distance_wall : distance])
-    }
-
-    logger.info('create line of receivers')
-
-    sql.execute("drop table if exists tmp_relation_screen_building;")
-    sql.execute("create spatial index on tmp_receivers_lines(the_geom)")
-    logger.info('list buildings that will remove receivers (if height is superior than receiver height)')
-    sql.execute("create table tmp_relation_screen_building as select b." + buildingPk + " as PK_building, s.pk as pk_screen from " + building_table_name + " b, tmp_receivers_lines s where b.the_geom && s.the_geom and s.pk != b.pk and ST_Intersects(b.the_geom, s.the_geom) and b.height > " + h)
-    sql.execute("CREATE INDEX ON tmp_relation_screen_building(PK_building);")
-    sql.execute("CREATE INDEX ON tmp_relation_screen_building(pk_screen);")
-    sql.execute("drop table if exists tmp_screen_truncated;")
-    logger.info('truncate receiver lines')
-    sql.execute("create table tmp_screen_truncated(pk_screen integer not null, the_geom geometry) as select r.pk_screen, ST_DIFFERENCE(s.the_geom, ST_BUFFER(ST_ACCUM(b.the_geom), :distance_wall)) the_geom from tmp_relation_screen_building r, " + building_table_name + " b, tmp_receivers_lines s WHERE PK_building = b." + buildingPk + " AND pk_screen = s.pk  GROUP BY pk_screen, s.the_geom;", [distance_wall : distance])
-    logger.info('Add primary key')
-    sql.execute("ALTER TABLE tmp_screen_truncated add primary key(pk_screen)")
-    sql.execute("DROP TABLE IF EXISTS TMP_SCREENS_MERGE;")
-    sql.execute("DROP TABLE IF EXISTS TMP_SCREENS;")
-    logger.info('union of truncated receivers and non tructated')
-    sql.execute("create table TMP_SCREENS_MERGE (pk integer not null, the_geom geometry) as select s.pk, s.the_geom the_geom from tmp_receivers_lines s where not st_isempty(s.the_geom) and pk not in (select pk_screen from tmp_screen_truncated) UNION ALL select pk_screen, the_geom from tmp_screen_truncated where not st_isempty(the_geom);")
-    logger.info('Add primary key')
-    sql.execute("ALTER TABLE TMP_SCREENS_MERGE add primary key(pk)")
-    logger.info('Collect all lines and convert into points using custom method')
-    sql.execute("CREATE TABLE TMP_SCREENS(pk integer, the_geom geometry)")
-    def qry = 'INSERT INTO TMP_SCREENS(pk , the_geom) VALUES (?,?);'
-    GeometryFactory factory = new GeometryFactory(new PrecisionModel(), targetSrid);
-    logger.info('Split line to points')
-    int nrows = sql.firstRow('SELECT COUNT(*) FROM TMP_SCREENS_MERGE')[0] as Integer
-    RootProgressVisitor progressLogger = new RootProgressVisitor(nrows, true, 1)
-    sql.withBatch(100, qry) { ps ->
-        sql.eachRow("SELECT pk, the_geom from TMP_SCREENS_MERGE") { row ->
-            List<Coordinate> pts = new ArrayList<Coordinate>()
-            def geom = row[1] as Geometry
-            if (geom instanceof LineString) {
-                splitLineStringIntoPoints(geom as LineString, delta, pts)
-            } else if (geom instanceof MultiLineString) {
-                for (int idgeom = 0; idgeom < geom.numGeometries; idgeom++) {
-                    splitLineStringIntoPoints(geom.getGeometryN(idgeom) as LineString, delta, pts)
-                }
-            }
-            for (int idp = 0; idp < pts.size(); idp++) {
-                Coordinate pt = pts.get(idp);
-                if (!Double.isNaN(pt.x) && !Double.isNaN(pt.y)) {
-                    // define coordinates of receivers
-                    Coordinate newCoord = new Coordinate(pt.x, pt.y, h)
-                    ps.addBatch(row[0] as Integer, factory.createPoint(newCoord))
-                }
-            }
-            progressLogger.endStep()
-        }
-    }
-    sql.execute("drop table if exists TMP_SCREENS_MERGE")
-    sql.execute("drop table if exists " + receivers_table_name)
-
-    if (!hasPop) {
-        logger.info('create RECEIVERS table...')
-
-
-        sql.execute("create table " + receivers_table_name + "(pk integer not null AUTO_INCREMENT, the_geom geometry,build_pk integer)")
-        sql.execute("insert into " + receivers_table_name + "(the_geom, build_pk) select ST_SetSRID(the_geom," + targetSrid.toInteger() + ") , pk building_pk from TMP_SCREENS;")
-        logger.info('Add primary key')
-        sql.execute("ALTER TABLE "+receivers_table_name+" add primary key(pk)")
-
-        if (input['sourcesTableName']) {
-            // Delete receivers near sources
-            logger.info('Delete receivers near sources...')
-            sql.execute("Create spatial index on " + sources_table_name + "(the_geom);")
-            sql.execute("delete from " + receivers_table_name + " g where exists (select 1 from " + sources_table_name + " r where st_expand(g.the_geom, 1, 1) && r.the_geom and st_distance(g.the_geom, r.the_geom) < 1 limit 1);")
-        }
-
-        if (fenceGeom != null) {
-            // delete receiver not in fence filter
-            sql.execute("delete from " + receivers_table_name + " g where not ST_INTERSECTS(g.the_geom , :fenceGeom);", [fenceGeom : fenceGeom])
-        }
-    } else {
-        logger.info('create RECEIVERS table...')
-        // building have population attribute
-        // set population attribute divided by number of receiver to each receiver
-        sql.execute("DROP TABLE IF EXISTS tmp_receivers")
-        sql.execute("create table tmp_receivers(pk integer not null AUTO_INCREMENT, the_geom geometry,build_pk integer not null)")
-
-        sql.execute("insert into tmp_receivers(the_geom, build_pk) select ST_SetSRID(the_geom," + targetSrid.toInteger() + "), pk building_pk from TMP_SCREENS;")
-        logger.info('Add primary key')
-        sql.execute("ALTER TABLE tmp_receivers add primary key(pk)")
-
-        if (input['sourcesTableName']) {
-            // Delete receivers near sources
-            logger.info('Delete receivers near sources...')
-            sql.execute("Create spatial index on " + sources_table_name + "(the_geom);")
-            sql.execute("delete from tmp_receivers g where exists (select 1 from " + sources_table_name + " r where st_expand(g.the_geom, 1) && r.the_geom and st_distance(g.the_geom, r.the_geom) < 1 limit 1);")
-        }
-
-        if (fenceGeom != null) {
-            // delete receiver not in fence filter
-            sql.execute("delete from tmp_receivers g where not ST_INTERSECTS(g.the_geom , :fenceGeom);", [fenceGeom : fenceGeom])
-        }
-
-        sql.execute("CREATE INDEX ON tmp_receivers(build_pk)")
-        logger.info('Distribute population over receivers')
-        sql.execute("create table " + receivers_table_name + "(pk integer not null AUTO_INCREMENT, the_geom geometry,build_pk integer, pop real)");
-        sql.execute("insert into "+receivers_table_name+"(the_geom, build_pk, pop) select a.the_geom, a.build_pk, b.pop/COUNT(DISTINCT aa.pk)::float from tmp_receivers a, " + building_table_name + " b,tmp_receivers aa where b." + buildingPk + " = a.build_pk and a.build_pk = aa.build_pk GROUP BY a.the_geom, a.build_pk, b.pop;")
-        logger.info('Add primary key')
-        sql.execute("ALTER TABLE "+receivers_table_name+" add primary key(pk)")
-
-        sql.execute("drop table if exists tmp_receivers")
-    }
-    // cleaning
-    sql.execute("drop table TMP_SCREENS")
-    sql.execute("drop table tmp_screen_truncated")
-    sql.execute("drop table tmp_relation_screen_building")
-    sql.execute("drop table tmp_receivers_lines")
-    sql.execute("drop table if exists tmp_buildings;")
-    // Process Done
-    resultString = "Process done. Table of receivers " + receivers_table_name + " created !"
-
-    // print to command window
-    logger.info('Result : ' + resultString)
-    logger.info('End : Receivers grid around buildings')
-
-    // print to WPS Builder
-    return resultString
-
-}
-
-
-/**
- *
- * @param geom Geometry
- * @param segmentSizeConstraint Maximal distance between points
- * @param [out]pts computed points
- * @return Fixed distance between points
- */
-double splitLineStringIntoPoints(LineString geom, double segmentSizeConstraint,
-                                 List<Coordinate> pts) {
-    // If the linear sound source length is inferior than half the distance between the nearest point of the sound
-    // source and the receiver then it can be modelled as a single point source
-    double geomLength = geom.getLength();
-    if (geomLength < segmentSizeConstraint) {
-        // Return mid point
-        Coordinate[] points = geom.getCoordinates();
-        double segmentLength = 0;
-        final double targetSegmentSize = geomLength / 2.0;
-        for (int i = 0; i < points.length - 1; i++) {
-            Coordinate a = points[i];
-            final Coordinate b = points[i + 1];
-            double length = a.distance3D(b);
-            if (length + segmentLength > targetSegmentSize) {
-                double segmentLengthFraction = (targetSegmentSize - segmentLength) / length;
-                Coordinate midPoint = new Coordinate(a.x + segmentLengthFraction * (b.x - a.x),
-                        a.y + segmentLengthFraction * (b.y - a.y),
-                        a.z + segmentLengthFraction * (b.z - a.z));
-                pts.add(midPoint);
-                break;
-            }
-            segmentLength += length;
-        }
-        return geom.getLength();
-    } else {
-        double targetSegmentSize = geomLength / Math.ceil(geomLength / segmentSizeConstraint);
-        Coordinate[] points = geom.getCoordinates();
-        double segmentLength = 0.0;
-
-        // Mid point of segmented line source
-        def midPoint = null;
-        for (int i = 0; i < points.length - 1; i++) {
-            Coordinate a = points[i];
-            final Coordinate b = points[i + 1];
-            double length = a.distance3D(b);
-            if (Double.isNaN(length)) {
-                length = a.distance(b);
-            }
-            while (length + segmentLength > targetSegmentSize) {
-                //LineSegment segment = new LineSegment(a, b);
-                double segmentLengthFraction = (targetSegmentSize - segmentLength) / length;
-                Coordinate splitPoint = new Coordinate();
-                splitPoint.x = a.x + segmentLengthFraction * (b.x - a.x);
-                splitPoint.y = a.y + segmentLengthFraction * (b.y - a.y);
-                splitPoint.z = a.z + segmentLengthFraction * (b.z - a.z);
-                if (midPoint == null && length + segmentLength > targetSegmentSize / 2) {
-                    segmentLengthFraction = (targetSegmentSize / 2.0 - segmentLength) / length;
-                    midPoint = new Coordinate(a.x + segmentLengthFraction * (b.x - a.x),
-                            a.y + segmentLengthFraction * (b.y - a.y),
-                            a.z + segmentLengthFraction * (b.z - a.z));
-                }
-                pts.add(midPoint);
-                a = splitPoint;
-                length = a.distance3D(b);
-                if (Double.isNaN(length)) {
-                    length = a.distance(b);
-                }
-                segmentLength = 0;
-                midPoint = null;
-            }
-            if (midPoint == null && length + segmentLength > targetSegmentSize / 2) {
-                double segmentLengthFraction = (targetSegmentSize / 2.0 - segmentLength) / length;
-                midPoint = new Coordinate(a.x + segmentLengthFraction * (b.x - a.x),
-                        a.y + segmentLengthFraction * (b.y - a.y),
-                        a.z + segmentLengthFraction * (b.z - a.z));
-            }
-            segmentLength += length;
-        }
-        if (midPoint != null) {
-            pts.add(midPoint);
-        }
-        return targetSegmentSize;
-    }
-}
->>>>>>> d007ab6d
+/**
+ * NoiseModelling is an open-source tool designed to produce environmental noise maps on very large urban areas. It can be used as a Java library or be controlled through a user friendly web interface.
+ *
+ * This version is developed by the DECIDE team from the Lab-STICC (CNRS) and by the Mixt Research Unit in Environmental Acoustics (Université Gustave Eiffel).
+ * <http://noise-planet.org/noisemodelling.html>
+ *
+ * NoiseModelling is distributed under GPL 3 license. You can read a copy of this License in the file LICENCE provided with this software.
+ *
+ * Contact: contact@noise-planet.org
+ *
+ */
+
+/**
+ * @Author Nicolas Fortin, Université Gustave Eiffel
+ */
+
+
+package org.noise_planet.noisemodelling.wps.Receivers
+
+import geoserver.GeoServer
+import geoserver.catalog.Store
+import groovy.sql.Sql
+import groovy.time.TimeCategory
+import org.geotools.jdbc.JDBCDataStore
+import org.h2gis.functions.spatial.crs.ST_SetSRID
+import org.h2gis.functions.spatial.crs.ST_Transform
+import org.h2gis.utilities.JDBCUtilities
+import org.h2gis.utilities.GeometryTableUtilities
+import org.h2gis.utilities.TableLocation
+import org.h2gis.utilities.dbtypes.DBUtils
+import org.locationtech.jts.geom.*
+import org.locationtech.jts.io.WKTReader
+import org.noise_planet.noisemodelling.pathfinder.RootProgressVisitor
+import org.slf4j.Logger
+import org.slf4j.LoggerFactory
+
+import java.sql.Connection
+
+title = 'Buildings Grid'
+description = '&#10145;&#65039; Generates receivers, 2m around the building facades, at a given height. </br></br>' +
+              'The output table is called <b>RECEIVERS</b>'
+
+inputs = [
+        tableBuilding : [
+                name       : 'Buildings table name',
+                title      : 'Buildings table name',
+                description: '<b>Name of the Buildings table.</b> <br></br>' +
+                             'The table shall contain : </br>' +
+                             '- <b>THE_GEOM</b> : the 2D geometry of the building (POLYGON or MULTIPOLYGON)</br>' +
+                             '- <b>HEIGHT</b> : the height of the building (in meter) (FLOAT)</br>' +
+                             '- <b>POP</b> : (optional field) building population to add in the receiver attribute (FLOAT)',
+                type       : String.class
+        ],
+        fence : [
+                name       : 'Fence geometry',
+                title      : 'Extent filter',
+                description: 'Create receivers only in the provided polygon',
+                min        : 0, 
+                max        : 1,
+                type       : Geometry.class
+        ],
+        fenceTableName : [
+                name       : 'Fence geometry from table',
+                title      : 'Filter using table bounding box',
+                description: 'Filter receivers, using the bounding box of the given table name:<br>' +
+                             '1- Extract the bounding box of the specified table,<br>' +
+                             '2- then create only receivers on the table bounding box.<br><br>' +
+                             'The given table shall contain: </br>' +
+                             '- <b>THE_GEOM</b> : any geometry type. </br>',
+                min        : 0, 
+                max        : 1,
+                type       : String.class
+        ],
+        sourcesTableName : [
+                name       : 'Sources table name',
+                title      : 'Sources table name',
+                description: 'Keep only receivers that are at least 1 meter from the provided source geometries.<br><br>' +
+                             'The source geometries table shall contain: </br>' +
+                             '- <b>THE_GEOM</b> : any geometry type. </br>',
+                min        : 0, 
+                max        : 1,
+                type       : String.class
+        ],
+        delta : [
+                name       : 'Receivers minimal distance',
+                title      : 'Distance between receivers',
+                description: '<b>Distance between receivers</b> (in the Cartesian plane - in meter) (FLOAT)',
+                type       : Double.class
+        ],
+        height : [
+                name       : 'Height',
+                title      : 'Height',
+                description: '<b>Height of receivers</b> (in meter) (FLOAT) </br></br>' +
+                             'Default value: <b>4</b>',
+                min        : 0, 
+                max        : 1,
+                type       : Double.class
+        ],
+        distance          : [
+                name       : 'distance',
+                title      : 'Distance from wall',
+                description: 'Distance of receivers from the wall in meters (FLOAT) </br> </br>' +
+                             '<b> Default value : 2 </b>',
+                min        : 0, max: 1,
+                type       : Double.class
+        ]
+]
+
+outputs = [
+        result: [
+                name       : 'Result output string',
+                title      : 'Result output string',
+                description: 'This type of result does not allow the blocks to be linked together.',
+                type       : String.class
+        ]
+]
+
+static Connection openGeoserverDataStoreConnection(String dbName) {
+    if (dbName == null || dbName.isEmpty()) {
+        dbName = new GeoServer().catalog.getStoreNames().get(0)
+    }
+    Store store = new GeoServer().catalog.getStore(dbName)
+    JDBCDataStore jdbcDataStore = (JDBCDataStore) store.getDataStoreInfo().getDataStore(null)
+    return jdbcDataStore.getDataSource().getConnection()
+}
+
+
+def run(input) {
+
+    // Get name of the database
+    // by default an embedded h2gis database is created
+    // Advanced user can replace this database for a postGis or h2Gis server database.
+    String dbName = "h2gisdb"
+
+    // Open connection
+    openGeoserverDataStoreConnection(dbName).withCloseable {
+        Connection connection ->
+            return [result: exec(connection, input)]
+    }
+}
+
+
+def exec(Connection connection, input) {
+
+    // output string, the information given back to the user
+    String resultString = null
+
+    // Create a logger to display messages in the geoserver logs and in the command prompt.
+    Logger logger = LoggerFactory.getLogger("org.noise_planet.noisemodelling")
+
+    // print to command window
+    logger.info('Start : Receivers grid around buildings')
+    logger.info("inputs {}", input) // log inputs of the run
+
+
+    String receivers_table_name = "RECEIVERS"
+
+    Double delta = 10
+    if (input['delta']) {
+        delta = input['delta'] as Double
+    }
+
+    Double h = 4.0d
+    if (input['height']) {
+        h = input['height'] as Double
+    }
+
+    Double distance = 2.0d
+    if (input['distance']) {
+        h = input['distance'] as Double
+    }
+
+
+
+    String sources_table_name = "SOURCES"
+    if (input['sourcesTableName']) {
+        sources_table_name = input['sourcesTableName']
+    }
+    sources_table_name = sources_table_name.toUpperCase()
+
+
+    String building_table_name = input['tableBuilding']
+    building_table_name = building_table_name.toUpperCase()
+
+    Boolean hasPop = JDBCUtilities.hasField(connection, building_table_name, "POP")
+    if (hasPop) logger.info("The building table has a column named POP.")
+    if (!hasPop) logger.info("The building table has not a column named POP.")
+
+    if (!JDBCUtilities.hasField(connection, building_table_name, "HEIGHT")) {
+        resultString = "Buildings table must have HEIGHT field"
+        return resultString
+    }
+
+    //Statement sql = connection.createStatement()
+    Sql sql = new Sql(connection)
+    sql.execute(String.format("DROP TABLE IF EXISTS %s", receivers_table_name))
+
+    // Reproject fence
+    int targetSrid = GeometryTableUtilities.getSRID(connection, TableLocation.parse(building_table_name))
+    if (targetSrid == 0 && input['sourcesTableName']) {
+        targetSrid = GeometryTableUtilities.getSRID(connection, TableLocation.parse(sources_table_name))
+    }
+
+    Geometry fenceGeom = null
+    if (input['fence'] != null) {
+        if (targetSrid != 0) {
+            // Transform fence to the same coordinate system than the buildings & sources
+            WKTReader wktReader = new WKTReader()
+            fence = wktReader.read(input['fence'] as String)
+            fenceGeom = ST_Transform.ST_Transform(connection, ST_SetSRID.setSRID(fence, 4326), targetSrid)
+        } else {
+            throw new Exception("Unable to find buildings or sources SRID, ignore fence parameters")
+        }
+    } else if (input['fenceTableName']) {
+        fenceGeom = GeometryTableUtilities.getEnvelope(connection, TableLocation.parse(input['fenceTableName'] as String), "THE_GEOM")
+    }
+
+    def buildingPk = JDBCUtilities.getColumnName(connection, building_table_name,
+            JDBCUtilities.getIntegerPrimaryKey(connection,
+                    TableLocation.parse(building_table_name, DBUtils.getDBType(connection))))
+    if (buildingPk == "") {
+        return "Buildings table must have a primary key"
+    }
+
+    sql.execute("drop table if exists tmp_receivers_lines")
+
+    if (fenceGeom != null) {
+        sql.execute("create table tmp_receivers_lines(pk int not null primary key, the_geom geometry) as select " + buildingPk + " as pk, st_simplifypreservetopology(ST_ToMultiLine(ST_Buffer(the_geom, :distance_wall, 'join=bevel')), 0.05) the_geom from " + building_table_name + " WHERE the_geom && :fenceGeom AND ST_INTERSECTS(the_geom, :fenceGeom)", [fenceGeom : fenceGeom, distance_wall : distance])
+    } else {
+        sql.execute("create table tmp_receivers_lines(pk int not null primary key, the_geom geometry) as select " + buildingPk + " as pk, st_simplifypreservetopology(ST_ToMultiLine(ST_Buffer(the_geom, :distance_wall, 'join=bevel')), 0.05) the_geom from " + building_table_name, [distance_wall : distance])
+    }
+
+    logger.info('create line of receivers')
+
+    sql.execute("drop table if exists tmp_relation_screen_building;")
+    sql.execute("create spatial index on tmp_receivers_lines(the_geom)")
+    logger.info('list buildings that will remove receivers (if height is superior than receiver height)')
+    sql.execute("create table tmp_relation_screen_building as select b." + buildingPk + " as PK_building, s.pk as pk_screen from " + building_table_name + " b, tmp_receivers_lines s where b.the_geom && s.the_geom and s.pk != b.pk and ST_Intersects(b.the_geom, s.the_geom) and b.height > " + h)
+    sql.execute("CREATE INDEX ON tmp_relation_screen_building(PK_building);")
+    sql.execute("CREATE INDEX ON tmp_relation_screen_building(pk_screen);")
+    sql.execute("drop table if exists tmp_screen_truncated;")
+    logger.info('truncate receiver lines')
+    sql.execute("create table tmp_screen_truncated(pk_screen integer not null, the_geom geometry) as select r.pk_screen, ST_DIFFERENCE(s.the_geom, ST_BUFFER(ST_ACCUM(b.the_geom), :distance_wall)) the_geom from tmp_relation_screen_building r, " + building_table_name + " b, tmp_receivers_lines s WHERE PK_building = b." + buildingPk + " AND pk_screen = s.pk  GROUP BY pk_screen, s.the_geom;", [distance_wall : distance])
+    logger.info('Add primary key')
+    sql.execute("ALTER TABLE tmp_screen_truncated add primary key(pk_screen)")
+    sql.execute("DROP TABLE IF EXISTS TMP_SCREENS_MERGE;")
+    sql.execute("DROP TABLE IF EXISTS TMP_SCREENS;")
+    logger.info('union of truncated receivers and non tructated')
+    sql.execute("create table TMP_SCREENS_MERGE (pk integer not null, the_geom geometry) as select s.pk, s.the_geom the_geom from tmp_receivers_lines s where not st_isempty(s.the_geom) and pk not in (select pk_screen from tmp_screen_truncated) UNION ALL select pk_screen, the_geom from tmp_screen_truncated where not st_isempty(the_geom);")
+    logger.info('Add primary key')
+    sql.execute("ALTER TABLE TMP_SCREENS_MERGE add primary key(pk)")
+    logger.info('Collect all lines and convert into points using custom method')
+    sql.execute("CREATE TABLE TMP_SCREENS(pk integer, the_geom geometry)")
+    def qry = 'INSERT INTO TMP_SCREENS(pk , the_geom) VALUES (?,?);'
+    GeometryFactory factory = new GeometryFactory(new PrecisionModel(), targetSrid);
+    logger.info('Split line to points')
+    int nrows = sql.firstRow('SELECT COUNT(*) FROM TMP_SCREENS_MERGE')[0] as Integer
+    RootProgressVisitor progressLogger = new RootProgressVisitor(nrows, true, 1)
+    sql.withBatch(100, qry) { ps ->
+        sql.eachRow("SELECT pk, the_geom from TMP_SCREENS_MERGE") { row ->
+            List<Coordinate> pts = new ArrayList<Coordinate>()
+            def geom = row[1] as Geometry
+            if (geom instanceof LineString) {
+                splitLineStringIntoPoints(geom as LineString, delta, pts)
+            } else if (geom instanceof MultiLineString) {
+                for (int idgeom = 0; idgeom < geom.numGeometries; idgeom++) {
+                    splitLineStringIntoPoints(geom.getGeometryN(idgeom) as LineString, delta, pts)
+                }
+            }
+            for (int idp = 0; idp < pts.size(); idp++) {
+                Coordinate pt = pts.get(idp);
+                if (!Double.isNaN(pt.x) && !Double.isNaN(pt.y)) {
+                    // define coordinates of receivers
+                    Coordinate newCoord = new Coordinate(pt.x, pt.y, h)
+                    ps.addBatch(row[0] as Integer, factory.createPoint(newCoord))
+                }
+            }
+            progressLogger.endStep()
+        }
+    }
+    sql.execute("drop table if exists TMP_SCREENS_MERGE")
+    sql.execute("drop table if exists " + receivers_table_name)
+
+    if (!hasPop) {
+        logger.info('create RECEIVERS table...')
+
+
+        sql.execute("create table " + receivers_table_name + "(pk integer not null AUTO_INCREMENT, the_geom geometry,build_pk integer)")
+        sql.execute("insert into " + receivers_table_name + "(the_geom, build_pk) select ST_SetSRID(the_geom," + targetSrid.toInteger() + ") , pk building_pk from TMP_SCREENS;")
+        logger.info('Add primary key')
+        sql.execute("ALTER TABLE "+receivers_table_name+" add primary key(pk)")
+
+        if (input['sourcesTableName']) {
+            // Delete receivers near sources
+            logger.info('Delete receivers near sources...')
+            sql.execute("Create spatial index on " + sources_table_name + "(the_geom);")
+            sql.execute("delete from " + receivers_table_name + " g where exists (select 1 from " + sources_table_name + " r where st_expand(g.the_geom, 1, 1) && r.the_geom and st_distance(g.the_geom, r.the_geom) < 1 limit 1);")
+        }
+
+        if (fenceGeom != null) {
+            // delete receiver not in fence filter
+            sql.execute("delete from " + receivers_table_name + " g where not ST_INTERSECTS(g.the_geom , :fenceGeom);", [fenceGeom : fenceGeom])
+        }
+    } else {
+        logger.info('create RECEIVERS table...')
+        // building have population attribute
+        // set population attribute divided by number of receiver to each receiver
+        sql.execute("DROP TABLE IF EXISTS tmp_receivers")
+        sql.execute("create table tmp_receivers(pk integer not null AUTO_INCREMENT, the_geom geometry,build_pk integer not null)")
+
+        sql.execute("insert into tmp_receivers(the_geom, build_pk) select ST_SetSRID(the_geom," + targetSrid.toInteger() + "), pk building_pk from TMP_SCREENS;")
+        logger.info('Add primary key')
+        sql.execute("ALTER TABLE tmp_receivers add primary key(pk)")
+
+        if (input['sourcesTableName']) {
+            // Delete receivers near sources
+            logger.info('Delete receivers near sources...')
+            sql.execute("Create spatial index on " + sources_table_name + "(the_geom);")
+            sql.execute("delete from tmp_receivers g where exists (select 1 from " + sources_table_name + " r where st_expand(g.the_geom, 1) && r.the_geom and st_distance(g.the_geom, r.the_geom) < 1 limit 1);")
+        }
+
+        if (fenceGeom != null) {
+            // delete receiver not in fence filter
+            sql.execute("delete from tmp_receivers g where not ST_INTERSECTS(g.the_geom , :fenceGeom);", [fenceGeom : fenceGeom])
+        }
+
+        sql.execute("CREATE INDEX ON tmp_receivers(build_pk)")
+        logger.info('Distribute population over receivers')
+        sql.execute("create table " + receivers_table_name + "(pk integer not null AUTO_INCREMENT, the_geom geometry,build_pk integer, pop real)");
+        sql.execute("insert into "+receivers_table_name+"(the_geom, build_pk, pop) select a.the_geom, a.build_pk, b.pop/COUNT(DISTINCT aa.pk)::float from tmp_receivers a, " + building_table_name + " b,tmp_receivers aa where b." + buildingPk + " = a.build_pk and a.build_pk = aa.build_pk GROUP BY a.the_geom, a.build_pk, b.pop;")
+        logger.info('Add primary key')
+        sql.execute("ALTER TABLE "+receivers_table_name+" add primary key(pk)")
+
+        sql.execute("drop table if exists tmp_receivers")
+    }
+    // cleaning
+    sql.execute("drop table TMP_SCREENS")
+    sql.execute("drop table tmp_screen_truncated")
+    sql.execute("drop table tmp_relation_screen_building")
+    sql.execute("drop table tmp_receivers_lines")
+    sql.execute("drop table if exists tmp_buildings;")
+    // Process Done
+    resultString = "Process done. Table of receivers " + receivers_table_name + " created !"
+
+    // print to command window
+    logger.info('Result : ' + resultString)
+    logger.info('End : Receivers grid around buildings')
+
+    // print to WPS Builder
+    return resultString
+
+}
+
+
+/**
+ *
+ * @param geom Geometry
+ * @param segmentSizeConstraint Maximal distance between points
+ * @param [out]pts computed points
+ * @return Fixed distance between points
+ */
+double splitLineStringIntoPoints(LineString geom, double segmentSizeConstraint,
+                                 List<Coordinate> pts) {
+    // If the linear sound source length is inferior than half the distance between the nearest point of the sound
+    // source and the receiver then it can be modelled as a single point source
+    double geomLength = geom.getLength();
+    if (geomLength < segmentSizeConstraint) {
+        // Return mid point
+        Coordinate[] points = geom.getCoordinates();
+        double segmentLength = 0;
+        final double targetSegmentSize = geomLength / 2.0;
+        for (int i = 0; i < points.length - 1; i++) {
+            Coordinate a = points[i];
+            final Coordinate b = points[i + 1];
+            double length = a.distance3D(b);
+            if (length + segmentLength > targetSegmentSize) {
+                double segmentLengthFraction = (targetSegmentSize - segmentLength) / length;
+                Coordinate midPoint = new Coordinate(a.x + segmentLengthFraction * (b.x - a.x),
+                        a.y + segmentLengthFraction * (b.y - a.y),
+                        a.z + segmentLengthFraction * (b.z - a.z));
+                pts.add(midPoint);
+                break;
+            }
+            segmentLength += length;
+        }
+        return geom.getLength();
+    } else {
+        double targetSegmentSize = geomLength / Math.ceil(geomLength / segmentSizeConstraint);
+        Coordinate[] points = geom.getCoordinates();
+        double segmentLength = 0.0;
+
+        // Mid point of segmented line source
+        def midPoint = null;
+        for (int i = 0; i < points.length - 1; i++) {
+            Coordinate a = points[i];
+            final Coordinate b = points[i + 1];
+            double length = a.distance3D(b);
+            if (Double.isNaN(length)) {
+                length = a.distance(b);
+            }
+            while (length + segmentLength > targetSegmentSize) {
+                //LineSegment segment = new LineSegment(a, b);
+                double segmentLengthFraction = (targetSegmentSize - segmentLength) / length;
+                Coordinate splitPoint = new Coordinate();
+                splitPoint.x = a.x + segmentLengthFraction * (b.x - a.x);
+                splitPoint.y = a.y + segmentLengthFraction * (b.y - a.y);
+                splitPoint.z = a.z + segmentLengthFraction * (b.z - a.z);
+                if (midPoint == null && length + segmentLength > targetSegmentSize / 2) {
+                    segmentLengthFraction = (targetSegmentSize / 2.0 - segmentLength) / length;
+                    midPoint = new Coordinate(a.x + segmentLengthFraction * (b.x - a.x),
+                            a.y + segmentLengthFraction * (b.y - a.y),
+                            a.z + segmentLengthFraction * (b.z - a.z));
+                }
+                pts.add(midPoint);
+                a = splitPoint;
+                length = a.distance3D(b);
+                if (Double.isNaN(length)) {
+                    length = a.distance(b);
+                }
+                segmentLength = 0;
+                midPoint = null;
+            }
+            if (midPoint == null && length + segmentLength > targetSegmentSize / 2) {
+                double segmentLengthFraction = (targetSegmentSize / 2.0 - segmentLength) / length;
+                midPoint = new Coordinate(a.x + segmentLengthFraction * (b.x - a.x),
+                        a.y + segmentLengthFraction * (b.y - a.y),
+                        a.z + segmentLengthFraction * (b.z - a.z));
+            }
+            segmentLength += length;
+        }
+        if (midPoint != null) {
+            pts.add(midPoint);
+        }
+        return targetSegmentSize;
+    }
+}