--- conflicted
+++ resolved
@@ -35,11 +35,8 @@
 import java.net.URL;
 import java.sql.Connection;
 import java.sql.SQLException;
-<<<<<<< HEAD
 import java.text.NumberFormat;
-=======
 import java.sql.Statement;
->>>>>>> da923f5d
 import java.text.SimpleDateFormat;
 import java.util.ArrayList;
 import java.util.Date;
@@ -161,15 +158,9 @@
             // Read parameters
             String workingDir = "";
             String scriptPath = "";
-<<<<<<< HEAD
             String databaseName = "";
             Map<String, Object> customParameters = new HashMap<>();
             boolean printVersion = false;
-=======
-            String databaseName = "h2gisdb";
-            Map<String, String> customParameters = new HashMap<>();
-            boolean printVersion = true;
->>>>>>> da923f5d
 
             CommandLineParser commandLineParser = new DefaultParser();
             HelpFormatter helpFormatter = new HelpFormatter();
@@ -185,11 +176,8 @@
             workingDir = commandLine.getOptionValue(workingDirOption.getOpt());
             scriptPath = commandLine.getOptionValue(scriptPathOption.getOpt());
             printVersion = commandLine.hasOption(printVersionOption.getOpt());
-<<<<<<< HEAD
             databaseName = commandLine.getOptionValue(databaseNameOption.getOpt(), "h2gisdb");
-=======
             boolean shutdown = !commandLine.hasOption(shutdownOption.getOpt());
->>>>>>> da923f5d
 
             if(printVersion) {
                 printBuildIdentifiers(logger);
