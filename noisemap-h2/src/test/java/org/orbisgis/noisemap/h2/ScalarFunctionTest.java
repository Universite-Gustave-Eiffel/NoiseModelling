--- conflicted
+++ resolved
@@ -63,8 +63,6 @@
     public static void tearUpClass() throws Exception {
         connection = H2GISDBFactory.createSpatialDataBase(ScalarFunctionTest.class.getSimpleName(), true);
         H2GISFunctions.registerFunction(connection.createStatement(), new BR_EvalSource(), "");
-        H2GISFunctions.registerFunction(connection.createStatement(), new BR_EvalSourceC(), "");
-        H2GISFunctions.registerFunction(connection.createStatement(), new BR_EvalSourceDyn(), "");
         H2GISFunctions.registerFunction(connection.createStatement(), new BR_SpectrumRepartition(), "");
         H2GISFunctions.registerFunction(connection.createStatement(), new BTW_EvalSource(), "");
         H2GISFunctions.registerFunction(connection.createStatement(), new BTW_SpectrumRepartition(), "");
@@ -171,25 +169,6 @@
         st.executeQuery("SELECT BR_SpectrumRepartition(1001,83)");
     }
 
-<<<<<<< HEAD
-    /** Test BR_EVALSOURCEC **/
-    @Test
-    public void testEvalSourceCnossos() throws SQLException {
-        ResultSet rs = st.executeQuery("SELECT BR_EvalsourceC(50, 0, 50, 0, 0,\n" +
-                "                                     50, 0, 50,0, 0,\n" +
-                "                                      0,  0,  10,\n" +
-                "                                      1,  15,  4,  0.5,   200,  1,  1000)");
-        assertTrue(rs.next());
-        assertEquals(67.69, rs.getDouble(1), 0.01);
-    }
-
-    /** Test BR_EVALSOURCEDyn **/
-    @Test
-    public void testEvalSourceDynamic() throws SQLException {
-        ResultSet rs = st.executeQuery("SELECT BR_EvalsourceDyn(70,0,1,2,0,0,100,1000,20,1,false,10,1,0,10)");
-        assertTrue(rs.next());
-        assertEquals(96.207, rs.getDouble(1), 0.01);
-=======
     @Test
     public void testEvalSourceCnossos1() throws SQLException {
         double lv_speed = 70;
@@ -219,7 +198,6 @@
                 roadLength2d, RoadSurface,  Temperature,  Ts_stud,  Pm_stud,  Junc_dist,  Junc_type,  FreqParam));
         assertTrue(rs.next());
         assertEquals(85.4991, rs.getDouble(1), 0.01);
->>>>>>> 3d5b6472
     }
 
 }