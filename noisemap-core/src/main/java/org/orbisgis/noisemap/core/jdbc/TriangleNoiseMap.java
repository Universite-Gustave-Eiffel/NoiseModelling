package org.orbisgis.noisemap.core.jdbc;

import org.locationtech.jts.densify.Densifier;
import org.locationtech.jts.geom.Coordinate;
import org.locationtech.jts.geom.Envelope;
import org.locationtech.jts.geom.Geometry;
import org.locationtech.jts.geom.GeometryCollection;
import org.locationtech.jts.geom.GeometryFactory;
import org.locationtech.jts.geom.LineString;
import org.locationtech.jts.geom.MultiLineString;
import org.locationtech.jts.geom.Point;
import org.locationtech.jts.geom.Polygon;
import org.locationtech.jts.operation.buffer.BufferOp;
import org.locationtech.jts.operation.buffer.BufferParameters;
import org.locationtech.jts.simplify.TopologyPreservingSimplifier;
import org.h2gis.api.ProgressVisitor;
import org.h2gis.utilities.SFSUtilities;
import org.h2gis.utilities.TableLocation;
import org.orbisgis.noisemap.core.FastObstructionTest;
import org.orbisgis.noisemap.core.GeoWithSoilType;
import org.orbisgis.noisemap.core.LayerDelaunayError;
import org.orbisgis.noisemap.core.MeshBuilder;
import org.orbisgis.noisemap.core.PropagationProcess;
import org.orbisgis.noisemap.core.PropagationProcessData;
import org.orbisgis.noisemap.core.PropagationProcessOut;
import org.orbisgis.noisemap.core.PropagationResultTriRecord;
import org.orbisgis.noisemap.core.QueryGeometryStructure;
import org.orbisgis.noisemap.core.QueryQuadTree;
import org.orbisgis.noisemap.core.Triangle;
import org.slf4j.Logger;
import org.slf4j.LoggerFactory;

import java.sql.Connection;
import java.sql.SQLException;
import java.util.ArrayList;
import java.util.Collection;
import java.util.LinkedList;
import java.util.List;
import java.util.Stack;

/**
 * Create noise map using JDBC connection. SQL syntax is compatible with H2 and PostGIS.
 * @author Nicolas Fortin
 * @author SU Qi
 */
public class TriangleNoiseMap extends JdbcNoiseMap {
    private final static double BUILDING_BUFFER = 0.5;
    private Logger logger = LoggerFactory.getLogger(TriangleNoiseMap.class);
    private double roadWidth = 2;
    private double sourceDensification = 4;
    private double maximumArea = 75;
    private long nbreceivers = 0;
    private double receiverHeight = 1.6;


    /**
     * @param buildingsTableName Buildings table
     * @param sourcesTableName Source table name
     */
    public TriangleNoiseMap(String buildingsTableName, String sourcesTableName) {
        super(buildingsTableName, sourcesTableName);
    }

    private void explodeAndAddPolygon(Geometry intersectedGeometry,
                                      MeshBuilder delaunayTool)
            throws LayerDelaunayError {
        if (intersectedGeometry instanceof GeometryCollection) {
            for (int j = 0; j < intersectedGeometry.getNumGeometries(); j++) {
                Geometry subGeom = intersectedGeometry.getGeometryN(j);
                explodeAndAddPolygon(subGeom, delaunayTool);
            }
        } else {
            delaunayTool.addGeometry(intersectedGeometry);
        }
    }

    private Geometry merge(LinkedList<Geometry> toUnite, double bufferSize) {
        Geometry geoArray[] = new Geometry[toUnite.size()];
        toUnite.toArray(geoArray);
        GeometryCollection polygonCollection = geometryFactory
                .createGeometryCollection(geoArray);
        BufferOp bufferOp = new BufferOp(polygonCollection,
                new BufferParameters(BufferParameters.DEFAULT_QUADRANT_SEGMENTS, BufferParameters.CAP_SQUARE,
                BufferParameters.JOIN_MITRE, BufferParameters.DEFAULT_MITRE_LIMIT));
        return bufferOp.getResultGeometry(bufferSize);
    }

    private void feedDelaunay(Collection<Geometry> buildings, MeshBuilder delaunayTool, Envelope boundingBoxFilter,
                              double srcDistance, LinkedList<LineString> delaunaySegments, double minRecDist,
                              double srcPtDist, double triangleSide) throws LayerDelaunayError {
        Envelope extendedEnvelope = new Envelope(boundingBoxFilter);
        extendedEnvelope.expandBy(srcDistance * 2.);
        Geometry linearRing = geometryFactory.toGeometry(boundingBoxFilter);
        if (!(linearRing instanceof Polygon)) {
            return;
        }
        Polygon boundingBox = (Polygon)linearRing;
        LinkedList<Geometry> toUnite = new LinkedList<>();
        Envelope fetchBox = new Envelope(boundingBoxFilter);
        fetchBox.expandBy(BUILDING_BUFFER);
        Geometry fetchGeometry = geometryFactory.toGeometry(fetchBox);
        for(Geometry building : buildings) {
            if(building.intersects(fetchGeometry)) {
                toUnite.add(building);
            }
        }
        // Reduce small artifacts to avoid, shortest geometry to be
        // over-triangulated
        LinkedList<Geometry> toUniteFinal = new LinkedList<>();
        if (!toUnite.isEmpty()) {
            Geometry bufferBuildings = merge(toUnite, BUILDING_BUFFER);
            // Remove small artifacts due to buildingsTableName buffer
            if(triangleSide > 0) {
                bufferBuildings = Densifier.densify(bufferBuildings, triangleSide);
            }
            toUniteFinal.add(bufferBuildings); // Add buildingsTableName to triangulation
        }
        // Merge roads
        if (minRecDist > 0.01) {
            LinkedList<Geometry> toUniteRoads = new LinkedList<Geometry>(delaunaySegments);
            if (!toUniteRoads.isEmpty()) {
                // Build Polygons buffer from roads lines
                Geometry bufferRoads = merge(toUniteRoads, minRecDist / 2);
                // Remove small artifacts due to multiple buffer crosses
                bufferRoads = TopologyPreservingSimplifier.simplify(bufferRoads,
                        minRecDist / 2);
                // Densify roads to set more receiver near roads.
                if(srcPtDist > 0){
                    bufferRoads = Densifier.densify(bufferRoads, srcPtDist);
                } else if (triangleSide > 0) {
                    bufferRoads = Densifier.densify(bufferRoads, triangleSide);
                }
                //Add points buffer to the final triangulation, this will densify sound level extraction near
                //toUniteFinal.add(makeBufferSegmentsNearRoads(toUniteRoads,srcPtDist));
                //roads, and helps to reduce over estimation due to inappropriate interpolation.
                toUniteFinal.add(bufferRoads); // Merge roads with minRecDist m
                // buffer
            }
        }
        Geometry union = merge(toUniteFinal, 0.); // Merge roads and buildingsTableName
        // together
        // Remove geometries out of the bounding box
        union = union.intersection(boundingBox);
        explodeAndAddPolygon(union, delaunayTool);
    }


    /**
     * Delaunay triangulation of Sub-Domain
     *
     * @param cellMesh Final mesh target
     * @param mainEnvelope Global envelope
     * @param cellI I cell index
     * @param cellJ J cell index
     * @param maxSrcDist Maximum propagation distance
     * @param minRecDist Minimal distance receiver-source
     * @param srcPtDist Densification distance of sources pts
     * @param maximumArea Maximum area of triangles
     * @throws LayerDelaunayError
     */
    public void computeDelaunay(MeshBuilder cellMesh,
                                Envelope mainEnvelope, int cellI, int cellJ, double maxSrcDist,
                                Collection<Geometry> buildings, Collection<Geometry> sources,
                                double minRecDist, double srcPtDist, double maximumArea)
            throws LayerDelaunayError {

        Envelope cellEnvelope = getCellEnv(mainEnvelope, cellI, cellJ,
                getCellWidth(), getCellHeight());
        Geometry cellEnvelopeGeometry = new GeometryFactory().toGeometry(cellEnvelope);

        Envelope expandedCellEnvelop = new Envelope(cellEnvelope);
        expandedCellEnvelop.expandBy(maxSrcDist);

        // Build delaunay triangulation from buildings inside the extended
        // bounding box

        // /////////////////////////////////////////////////
        // Add roads into delaunay tool
        LinkedList<LineString> delaunaySegments = new LinkedList<>();
        if (minRecDist > 0.1) {
            for (Geometry pt : sources) {
                Envelope ptEnv = pt.getEnvelopeInternal();
                if (ptEnv.intersects(expandedCellEnvelop)) {
                    if (pt instanceof Point) {
                        // Add square in rendering
                        cellMesh.addGeometry(cellEnvelopeGeometry.intersection(pt.buffer(minRecDist, BufferParameters.CAP_SQUARE)));
                    } else {
                        if (pt instanceof LineString) {
                            delaunaySegments.add((LineString) (pt));
                        } else if (pt instanceof MultiLineString) {
                            int nbLineString = pt.getNumGeometries();
                            for (int idLineString = 0; idLineString < nbLineString; idLineString++) {
                                delaunaySegments.add((LineString) (pt
                                        .getGeometryN(idLineString)));
                            }
                        }
                    }
                }
            }
        }

        // Compute equilateral triangle side from Area
        double triangleSide = (2*Math.pow(maximumArea, 0.5)) / Math.pow(3, 0.25);
        feedDelaunay(buildings, cellMesh, cellEnvelope, maxSrcDist, delaunaySegments,
                minRecDist, srcPtDist, triangleSide);

        // Process delaunay
        logger.info("Begin delaunay");
        cellMesh.setComputeNeighbors(false);
        if (maximumArea > 1) {
            cellMesh.setMaximumArea(maximumArea);
            Geometry densifiedEnvelope = Densifier.densify(new GeometryFactory().toGeometry(cellEnvelope), triangleSide);
            cellMesh.finishPolygonFeeding(densifiedEnvelope);
        } else {
            cellMesh.finishPolygonFeeding(cellEnvelope);
        }
        logger.info("End delaunay");
    }

    @Override
    protected Envelope getComputationEnvelope(Connection connection) throws SQLException {
        return SFSUtilities.getTableEnvelope(connection, TableLocation.parse(sourcesTableName), "");
    }

    public Collection<PropagationResultTriRecord> evaluateCell(Connection connection,int cellI, int cellJ, ProgressVisitor progression) throws SQLException {
        PropagationProcessOut threadDataOut = new PropagationProcessOut();
        MeshBuilder mesh = new MeshBuilder();
        int ij = cellI * gridDim + cellJ;
        logger.info("Begin processing of cell " + (cellI + 1) + ","
                + (cellJ + 1) + " of the " + gridDim + "x" + gridDim
                + "  grid..");
        Envelope cellEnvelope = getCellEnv(mainEnvelope, cellI,
                cellJ, getCellWidth(), getCellHeight());


        Envelope expandedCellEnvelop = new Envelope(cellEnvelope);
        expandedCellEnvelop.expandBy(maximumPropagationDistance);

        // //////////////////////////////////////////////////////
        // feed freeFieldFinder for fast intersection query
        // optimization
        // Fetch buildings in extendedEnvelope
        ArrayList<Geometry> buildingsGeometries = new ArrayList<>();
        fetchCellBuildings(connection, expandedCellEnvelop, buildingsGeometries, mesh);
        //if we have topographic points data
        fetchCellDem(connection, expandedCellEnvelop, mesh);

        // Data fetching for collision test is done.
        try {
            mesh.finishPolygonFeeding(expandedCellEnvelop);
        } catch (LayerDelaunayError ex) {
            throw new SQLException(ex.getLocalizedMessage(), ex);
        }
        FastObstructionTest freeFieldFinder = new FastObstructionTest(mesh.getPolygonWithHeight(),
                mesh.getTriangles(), mesh.getTriNeighbors(), mesh.getVertices());

        // //////////////////////////////////////////////////////
        // Make source index for optimization
        ArrayList<Geometry> sourceDelaunayGeometries = new ArrayList<>();
        ArrayList<Geometry> sourceGeometries = new ArrayList<>();
        ArrayList<ArrayList<Double>> wj_sources = new ArrayList<>();
        QueryGeometryStructure sourcesIndex = new QueryQuadTree();

        // Fetch all source located in expandedCellEnvelop
        fetchCellSource(connection, expandedCellEnvelop, sourceDelaunayGeometries, sourceGeometries, wj_sources,
                sourcesIndex);
        // Compute the first pass delaunay mesh
        // The first pass doesn't take account of additional
        // vertices of neighbor cells at the borders
        // then, there are discontinuities in iso surfaces at each
        // border of cell
        MeshBuilder cellMesh = new MeshBuilder();
        try {
            computeDelaunay(cellMesh, mainEnvelope, cellI,
                    cellJ,
                    maximumPropagationDistance, buildingsGeometries, sourceDelaunayGeometries, roadWidth,
                    sourceDensification, maximumArea);
        } catch (LayerDelaunayError err) {
            throw new SQLException(err.getLocalizedMessage(), err);
        }
        sourceDelaunayGeometries.clear();
        // Make a structure to keep the following information
        // Triangle list with 3 vertices(int), and 3 neighbor
        // triangle ID
        // Vertices list

        // The evaluation of sound level must be done where the
        // following vertices are
        List<Coordinate> vertices = new ArrayList<>(cellMesh.getVertices().size());
        for(Coordinate vertex : cellMesh.getVertices()) {
            Coordinate translatedVertex = new Coordinate(vertex);
            double z = receiverHeight;
            if(!demTable.isEmpty()) {
                z = freeFieldFinder.getHeightAtPosition(translatedVertex) + receiverHeight;
            }
            translatedVertex.setOrdinate(2, z);
            vertices.add(translatedVertex);
        }
        List<Triangle> triangles = new ArrayList<>();
        for(Triangle triangle : cellMesh.getTriangles()) {
            if(triangle.getAttribute() == 0) {
                triangles.add(triangle);
            }
        }
        nbreceivers += vertices.size();


        // Fetch soil areas
        List<GeoWithSoilType> geoWithSoil = new ArrayList<>();
        fetchCellSoilAreas(connection, expandedCellEnvelop, geoWithSoil);
        if(geoWithSoil.isEmpty()){
            geoWithSoil = null;
        }
        PropagationProcessData threadData = new PropagationProcessData(
                vertices, freeFieldFinder, sourcesIndex,
                sourceGeometries, wj_sources, db_field_freq,
                soundReflectionOrder, soundDiffractionOrder, maximumPropagationDistance, maximumReflectionDistance,
<<<<<<< HEAD
                roadWidth, wallAbsorption,favrose, ij,
=======
                roadWidth, wallAbsorption, DEFAULT_WIND_ROSE, ij,
>>>>>>> 3d5b6472
                progression.subProcess(vertices.size()), geoWithSoil, computeVerticalDiffraction);
        PropagationProcess propaProcess = new PropagationProcess(
                threadData, threadDataOut);
        if(!absoluteZCoordinates) {
            propaProcess.makeRelativeZToAbsolute();
        }
        propaProcess.run();
        Stack<PropagationResultTriRecord> toDriver = new Stack<>();
        int tri_id = 0;
        double[] verticesSoundLevel = threadDataOut.getVerticesSoundLevel();
        for (Triangle tri : triangles) {
            Coordinate pverts[] = {vertices.get(tri.getA()),
                    vertices.get(tri.getB()),
                    vertices.get(tri.getC()),
                    vertices.get(tri.getA())};
            toDriver.add(new PropagationResultTriRecord(
                    geometryFactory.createPolygon(geometryFactory.createLinearRing(pverts), null),
                    verticesSoundLevel[tri.getA()],
                    verticesSoundLevel[tri.getB()],
                    verticesSoundLevel[tri.getC()],
                    ij,
                    tri_id));
            tri_id++;
        }
        return toDriver;
    }

    public double getRoadWidth() {
        return roadWidth;
    }

    public void setRoadWidth(double roadWidth) {
        this.roadWidth = roadWidth;
    }

    public double getSourceDensification() {
        return sourceDensification;
    }

    public void setSourceDensification(double sourceDensification) {
        this.sourceDensification = sourceDensification;
    }

    public double getMaximumArea() {
        return maximumArea;
    }

    public void setMaximumArea(double maximumArea) {
        this.maximumArea = maximumArea;
    }

    public double getReceiverHeight() {
        return receiverHeight;
    }

    public void setReceiverHeight(double receiverHeight) {
        this.receiverHeight = receiverHeight;
    }
}<|MERGE_RESOLUTION|>--- conflicted
+++ resolved
@@ -315,11 +315,7 @@
                 vertices, freeFieldFinder, sourcesIndex,
                 sourceGeometries, wj_sources, db_field_freq,
                 soundReflectionOrder, soundDiffractionOrder, maximumPropagationDistance, maximumReflectionDistance,
-<<<<<<< HEAD
-                roadWidth, wallAbsorption,favrose, ij,
-=======
                 roadWidth, wallAbsorption, DEFAULT_WIND_ROSE, ij,
->>>>>>> 3d5b6472
                 progression.subProcess(vertices.size()), geoWithSoil, computeVerticalDiffraction);
         PropagationProcess propaProcess = new PropagationProcess(
                 threadData, threadDataOut);
