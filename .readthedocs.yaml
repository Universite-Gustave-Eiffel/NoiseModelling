--- conflicted
+++ resolved
@@ -14,13 +14,6 @@
 
 # Optionally declare the Python requirements required to build your docs
 python:
-<<<<<<< HEAD
   install:
     - requirements: Docs/requirements.txt
-
-=======
-   install:
-   - requirements: Docs/requirements.txt
-
-     
->>>>>>> ba984f5f
+    