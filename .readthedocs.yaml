# .readthedocs.yml
# Read the Docs configuration file
# See https://docs.readthedocs.io/en/stable/config-file/v2.html for details

# Required
version: 2

# Build documentation with MkDocs
#mkdocs:
#  configuration: mkdocs.yml

# Optionally build your docs in additional formats such as PDF and ePub
formats:
  - pdf
  - htmlzip
<<<<<<< HEAD
  - epub

build:
  os: "ubuntu-22.04"
  tools:
    python: "3.11"
=======

# Optionally declare the Python requirements required to build your docs
python:
   install:
   - requirements: Docs/requirements.txt

     
>>>>>>> ba984f5f
<|MERGE_RESOLUTION|>--- conflicted
+++ resolved
@@ -1,31 +1,20 @@
-# .readthedocs.yml
-# Read the Docs configuration file
-# See https://docs.readthedocs.io/en/stable/config-file/v2.html for details
-
-# Required
 version: 2
 
-# Build documentation with MkDocs
-#mkdocs:
-#  configuration: mkdocs.yml
+# Set the OS, Python version and other tools you might need
+build:
+  os: ubuntu-22.04
+  tools:
+    python: "3.11"
+sphinx:
+  configuration: Docs/conf.py
 
-# Optionally build your docs in additional formats such as PDF and ePub
 formats:
   - pdf
   - htmlzip
-<<<<<<< HEAD
-  - epub
-
-build:
-  os: "ubuntu-22.04"
-  tools:
-    python: "3.11"
-=======
 
 # Optionally declare the Python requirements required to build your docs
 python:
    install:
    - requirements: Docs/requirements.txt
 
-     
->>>>>>> ba984f5f
+     