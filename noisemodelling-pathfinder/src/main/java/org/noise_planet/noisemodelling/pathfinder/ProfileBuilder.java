/*
 * NoiseMap is a scientific computation plugin for OrbisGIS developed in order to
 * evaluate the noise impact on urban mobility plans. This model is
 * based on the French standard method NMPB2008. It includes traffic-to-noise
 * sources evaluation and sound propagation processing.
 *
 * This version is developed at French IRSTV Institute and at IFSTTAR
 * (http://www.ifsttar.fr/) as part of the Eval-PDU project, funded by the
 * French Agence Nationale de la Recherche (ANR) under contract ANR-08-VILL-0005-01.
 *
 * Noisemap is distributed under GPL 3 license. Its reference contact is Judicaël
 * Picaut <judicael.picaut@ifsttar.fr>. It is maintained by Nicolas Fortin
 * as part of the "Atelier SIG" team of the IRSTV Institute <http://www.irstv.fr/>.
 *
 * Copyright (C) 2011 IFSTTAR
 * Copyright (C) 2011-2012 IRSTV (FR CNRS 2488)
 *
 * Noisemap is free software: you can redistribute it and/or modify it under the
 * terms of the GNU General Public License as published by the Free Software
 * Foundation, either version 3 of the License, or (at your option) any later
 * version.
 *
 * Noisemap is distributed in the hope that it will be useful, but WITHOUT ANY
 * WARRANTY; without even the implied warranty of MERCHANTABILITY or FITNESS FOR
 * A PARTICULAR PURPOSE. See the GNU General Public License for more details.
 *
 * You should have received a copy of the GNU General Public License along with
 * Noisemap. If not, see <http://www.gnu.org/licenses/>.
 *
 * For more information, please consult: <http://www.orbisgis.org/>
 * or contact directly:
 * info_at_ orbisgis.org
 */
package org.noise_planet.noisemodelling.pathfinder;

import org.locationtech.jts.algorithm.Angle;
import org.locationtech.jts.algorithm.CGAlgorithms3D;
import org.locationtech.jts.geom.*;
import org.locationtech.jts.index.ItemVisitor;
import org.locationtech.jts.index.strtree.STRtree;
import org.locationtech.jts.triangulate.quadedge.Vertex;
import org.slf4j.Logger;
import org.slf4j.LoggerFactory;

import java.util.*;
import java.util.stream.Collectors;

import static org.locationtech.jts.algorithm.Orientation.isCCW;
import static org.noise_planet.noisemodelling.pathfinder.JTSUtility.dist2D;
import static org.noise_planet.noisemodelling.pathfinder.ProfileBuilder.IntersectionType.*;

//TODO use NaN for building height
//TODO fix wall references id in order to use also real wall database key
//TODO check how the wall alpha are set to the cut point
//TODO check how the topo and building height are set to cut point
//TODO check how the building pk is set to cut point
//TODO difference between Z and height (z = height+topo)
//TODO create class org.noise_planet.noisemodelling.pathfinder.ComputeCnossosRays which is a copy of computeRays using ProfileBuilder

/**
 * Builder constructing profiles from buildings, topography and ground effects.
 */
public class ProfileBuilder {
    /** Class {@link java.util.logging.Logger}. */
    private static final Logger LOGGER = LoggerFactory.getLogger(ProfileBuilder.class);
    /** Default RTree node capacity. */
    private static final int TREE_NODE_CAPACITY = 5;
    /** {@link Geometry} factory. */
    private static final GeometryFactory FACTORY = new GeometryFactory();
    private static final double DELTA = 1e-3;

    /** If true, no more data can be add. */
    private boolean isFeedingFinished = false;
    /** Building RTree node capacity. */
    private int buildingNodeCapacity = TREE_NODE_CAPACITY;
    /** Topographic RTree node capacity. */
    private int topoNodeCapacity = TREE_NODE_CAPACITY;
    /** Ground RTree node capacity. */
    private int groundNodeCapacity = TREE_NODE_CAPACITY;
    /**
     * Max length of line part used for profile retrieving.
     * @see ProfileBuilder#getProfile(Coordinate, Coordinate)
     */
    private double maxLineLength = 60;
    /** List of buildings. */
    private final List<Building> buildings = new ArrayList<>();
    /** List of walls. */
    private final List<Wall> walls = new ArrayList<>();
    /** Building RTree. */
    private final STRtree buildingTree;
    /** Building RTree. */
    private final STRtree wallTree = new STRtree(TREE_NODE_CAPACITY);
    /** Global RTree. */
    private STRtree rtree;

    /** List of topographic points. */
    private final List<Coordinate> topoPoints = new ArrayList<>();
    /** List of topographic lines. */
    private final List<LineString> topoLines = new ArrayList<>();
    /** Topographic triangle facets. */
    private List<Triangle> topoTriangles = new ArrayList<>();
    /** Topographic Vertices .*/
    private List<Coordinate> vertices = new ArrayList<>();
    /** Topographic RTree. */
    private STRtree topoTree;

    /** List of ground effects. */
    private final List<GroundEffect> groundEffects = new ArrayList<>();

    /** Sources geometries.*/
    private final List<Geometry> sources = new ArrayList<>();
    /** Sources RTree. */
    private STRtree sourceTree;
    /** Receivers .*/
    private final List<Coordinate> receivers = new ArrayList<>();

    /** List of processed walls. */
    private final List<Wall> processedWalls = new ArrayList<>();

    /** Global envelope of the builder. */
    private Envelope envelope;
    /** Maximum area of triangles. */
    private double maxArea;
<<<<<<< HEAD

    /** if true take into account z value on Buildings Polygons
     * In this case, z represent the altitude (from the sea to the top of the wall) */
    private boolean zBuildings = false;


    public void setzBuildings(boolean zBuildings) {
        this.zBuildings = zBuildings;
    }


=======
>>>>>>> 397edffd
    /**
     * Main empty constructor.
     */
    public ProfileBuilder() {
        buildingTree = new STRtree(buildingNodeCapacity);
    }

    //TODO : when a source/receiver are underground, should an offset be applied ?
    /**
     * Constructor setting parameters.
     * @param buildingNodeCapacity Building RTree node capacity.
     * @param topoNodeCapacity     Topographic RTree node capacity.
     * @param groundNodeCapacity   Ground RTree node capacity.
     * @param maxLineLength        Max length of line part used for profile retrieving.
     */
    public ProfileBuilder(int buildingNodeCapacity, int topoNodeCapacity, int groundNodeCapacity, int maxLineLength) {
        this.buildingNodeCapacity = buildingNodeCapacity;
        this.topoNodeCapacity = topoNodeCapacity;
        this.groundNodeCapacity = groundNodeCapacity;
        this.maxLineLength = maxLineLength;
        buildingTree = new STRtree(buildingNodeCapacity);
    }

    /**
     * Add the given {@link Geometry} footprint.
     * @param building Building.
     */
    public ProfileBuilder addBuilding(Building building) {
        if(building.poly == null) {
            LOGGER.error("Cannot add a building with null geometry.");
        }
        else if(!isFeedingFinished) {
            if(envelope == null) {
                envelope = building.poly.getEnvelopeInternal();
            }
            else {
                envelope.expandToInclude(building.poly.getEnvelopeInternal());
            }
            buildings.add(building);
            buildingTree.insert(building.poly.getEnvelopeInternal(), buildings.size());
            return this;
        }
        else{
            LOGGER.warn("Cannot add building, feeding is finished.");
        }
        return null;
    }

    /**
     * Add the given {@link Geometry} footprint.
     * @param geom   Building footprint.
     */
    public ProfileBuilder addBuilding(Geometry geom) {
        return addBuilding(geom, -1);
    }

    /**
     * Add the given {@link Geometry} footprint.
     * @param coords Building footprint coordinates.
     */
    public ProfileBuilder addBuilding(Coordinate[] coords) {
        Coordinate[] polyCoords;
        int l = coords.length;
        if(coords[0] != coords[l-1]) {
            polyCoords = Arrays.copyOf(coords, l+1);
            polyCoords[l] = new Coordinate(coords[0]);
        }
        else {
            polyCoords = coords;
        }
        return addBuilding(FACTORY.createPolygon(polyCoords), -1);
    }

    /**
     * Add the given {@link Geometry} footprint and height as building.
     * @param geom   Building footprint.
     * @param height Building height.
     */
    public ProfileBuilder addBuilding(Geometry geom, double height) {
        return addBuilding(geom, height, new ArrayList<>());
    }

    /**
     * Add the given {@link Geometry} footprint.
     * @param coords Building footprint coordinates.
     * @param height Building height.
     */
    public ProfileBuilder addBuilding(Coordinate[] coords, double height) {
        Coordinate[] polyCoords;
        int l = coords.length;
        if(coords[0] != coords[l-1]) {
            polyCoords = Arrays.copyOf(coords, l+1);
            polyCoords[l-1] = new Coordinate(coords[0]);
        }
        else {
            polyCoords = coords;
        }
        return addBuilding(FACTORY.createPolygon(polyCoords), height, new ArrayList<>());
    }

    /**
     * Add the given {@link Geometry} footprint.
     * @param geom   Building footprint.
     * @param id     Database primary key.
     */
    public ProfileBuilder addBuilding(Geometry geom, int id) {
        return addBuilding(geom, Double.NaN, id);
    }

    /**
     * Add the given {@link Geometry} footprint.
     * @param coords Building footprint coordinates.
     * @param id     Database primary key.
     */
    public ProfileBuilder addBuilding(Coordinate[] coords, int id) {
        Coordinate[] polyCoords;
        int l = coords.length;
        if(coords[0] != coords[l-1]) {
            polyCoords = Arrays.copyOf(coords, l+1);
            polyCoords[l-1] = new Coordinate(coords[0]);
        }
        else {
            polyCoords = coords;
        }
        return addBuilding(FACTORY.createPolygon(polyCoords), id);
    }

    /**
     * Add the given {@link Geometry} footprint, height, alphas (absorption coefficients) and a database id as building.
     * @param geom   Building footprint.
     * @param height Building height.
     * @param id     Database id.
     */
    public ProfileBuilder addBuilding(Geometry geom, double height, int id) {
        return addBuilding(geom, height, new ArrayList<>(), id);
    }

    /**
     * Add the given {@link Geometry} footprint.
     * @param coords Building footprint coordinates.
     * @param height Building height.
     * @param id     Database primary key.
     */
    public ProfileBuilder addBuilding(Coordinate[] coords, double height, int id) {
        Coordinate[] polyCoords;
        int l = coords.length;
        if(coords[0] != coords[l-1]) {
            polyCoords = Arrays.copyOf(coords, l+1);
            polyCoords[l-1] = new Coordinate(coords[0]);
        }
        else {
            polyCoords = coords;
        }
        return addBuilding(FACTORY.createPolygon(polyCoords), height, new ArrayList<>(), id);
    }

    /**
     * Add the given {@link Geometry} footprint, height and alphas (absorption coefficients) as building.
     * @param geom   Building footprint.
     * @param height Building height.
     * @param alphas Absorption coefficients.
     */
    public ProfileBuilder addBuilding(Geometry geom, double height, List<Double> alphas) {
        return addBuilding(geom, height, alphas, -1);
    }

    /**
     * Add the given {@link Geometry} footprint.
     * @param coords Building footprint coordinates.
     * @param height Building height.
     * @param alphas Absorption coefficients.
     */
    public ProfileBuilder addBuilding(Coordinate[] coords, double height, List<Double> alphas) {
        Coordinate[] polyCoords;
        int l = coords.length;
        if(coords[0] != coords[l-1]) {
            polyCoords = Arrays.copyOf(coords, l+1);
            polyCoords[l-1] = new Coordinate(coords[0]);
        }
        else {
            polyCoords = coords;
        }
        return addBuilding(FACTORY.createPolygon(polyCoords), height, alphas, -1);
    }

    /**
     * Add the given {@link Geometry} footprint, height and alphas (absorption coefficients) as building.
     * @param geom   Building footprint.
     * @param alphas Absorption coefficients.
     */
    public ProfileBuilder addBuilding(Geometry geom, List<Double> alphas) {
        return addBuilding(geom, Double.NaN, alphas, -1);
    }

    /**
     * Add the given {@link Geometry} footprint.
     * @param coords Building footprint coordinates.
     * @param alphas Absorption coefficients.
     */
    public ProfileBuilder addBuilding(Coordinate[] coords, List<Double> alphas) {
        Coordinate[] polyCoords;
        int l = coords.length;
        if(coords[0] != coords[l-1]) {
            polyCoords = Arrays.copyOf(coords, l+1);
            polyCoords[l-1] = new Coordinate(coords[0]);
        }
        else {
            polyCoords = coords;
        }
        return addBuilding(FACTORY.createPolygon(polyCoords), Double.NaN, alphas, -1);
    }

    /**
     * Add the given {@link Geometry} footprint, height and alphas (absorption coefficients) as building.
     * @param geom   Building footprint.
     * @param alphas Absorption coefficients.
     * @param id     Database primary key.
     */
    public ProfileBuilder addBuilding(Geometry geom, List<Double> alphas, int id) {
        return addBuilding(geom, Double.NaN, alphas, id);
    }

    /**
     * Add the given {@link Geometry} footprint.
     * @param coords Building footprint coordinates.
     * @param alphas Absorption coefficients.
     * @param id     Database primary key.
     */
    public ProfileBuilder addBuilding(Coordinate[] coords, List<Double> alphas, int id) {
        Coordinate[] polyCoords;
        int l = coords.length;
        if(coords[0] != coords[l-1]) {
            polyCoords = Arrays.copyOf(coords, l+1);
            polyCoords[l-1] = new Coordinate(coords[0]);
        }
        else {
            polyCoords = coords;
        }
        return addBuilding(FACTORY.createPolygon(polyCoords), Double.NaN, alphas, id);
    }

    /**
     * Add the given {@link Geometry} footprint, height, alphas (absorption coefficients) and a database primary key
     * as building.
     * @param geom   Building footprint.
     * @param height Building height.
     * @param alphas Absorption coefficients.
     * @param id     Database primary key.
     */
    public ProfileBuilder addBuilding(Geometry geom, double height, List<Double> alphas, int id) {
        if(geom == null && ! (geom instanceof Polygon)) {
            LOGGER.error("Building geometry should be Polygon");
            return null;
        }
        Polygon poly = (Polygon)geom;
        if(!isFeedingFinished) {
            if(envelope == null) {
                envelope = geom.getEnvelopeInternal();
            }
            else {
                envelope.expandToInclude(geom.getEnvelopeInternal());
            }
            Building building = new Building(poly, height, alphas, id, zBuildings);
            buildings.add(building);
            buildingTree.insert(building.poly.getEnvelopeInternal(), buildings.size());
            //TODO : generalization of building coefficient
            addGroundEffect(geom, 0);
            return this;
        }
        else{
            LOGGER.warn("Cannot add building, feeding is finished.");
            return null;
        }
    }

    /**
     * Add the given {@link Geometry} footprint.
     * @param height Building height.
     * @param alphas Absorption coefficients.
     * @param id     Database primary key.
     */
    public ProfileBuilder addBuilding(Coordinate[] coords, double height, List<Double> alphas, int id) {
        Coordinate[] polyCoords;
        int l = coords.length;
        if(coords[0] != coords[l-1]) {
            polyCoords = Arrays.copyOf(coords, l+1);
            polyCoords[l-1] = new Coordinate(coords[0]);
        }
        else {
            polyCoords = coords;
        }
        return addBuilding(FACTORY.createPolygon(polyCoords), height, alphas, id);
    }

    /**
     * Add the given {@link Geometry} footprint, height, alphas (absorption coefficients) and a database id as wall.
     * @param geom   Wall footprint.
     * @param height Wall height.
     * @param id     Database key.
     */
    public ProfileBuilder addWall(LineString geom, double height, int id) {
        return addWall(geom, height, new ArrayList<>(), id);
    }

    /**
     * Add the given {@link Geometry} footprint, height, alphas (absorption coefficients) and a database id as wall.
     * @param coords Wall footprint coordinates.
     * @param height Wall height.
     * @param id     Database key.
     */
    public ProfileBuilder addWall(Coordinate[] coords, double height, int id) {
        return addWall(FACTORY.createLineString(coords), height, new ArrayList<>(), id);
    }

    /**
     * Add the given {@link Geometry} footprint, height, alphas (absorption coefficients) and a database id as wall.
     * @param geom   Wall footprint.
     * @param id     Database key.
     */
    public ProfileBuilder addWall(LineString geom, int id) {
        return addWall(geom, 0.0, new ArrayList<>(), id);
    }

    /**
     * Add the given {@link Geometry} footprint, height, alphas (absorption coefficients) and a database id as wall.
     * @param coords Wall footprint coordinates.
     * @param id     Database key.
     */
    public ProfileBuilder addWall(Coordinate[] coords, int id) {
        return addWall(FACTORY.createLineString(coords), 0.0, new ArrayList<>(), id);
    }

    /**
     * Add the given {@link Geometry} footprint, height, alphas (absorption coefficients) and a database id as wall.
     * @param geom   Wall footprint.
     * @param height Wall height.
     * @param alphas Absorption coefficient.
     * @param id     Database key.
     */
    public ProfileBuilder addWall(LineString geom, double height, List<Double> alphas, int id) {
        if(!isFeedingFinished) {
            if(envelope == null) {
                envelope = geom.getEnvelopeInternal();
            }
            else {
                envelope.expandToInclude(geom.getEnvelopeInternal());
            }
            for(int i=0; i<geom.getNumPoints()-1; i++) {
                Wall wall = new Wall(geom.getCoordinateN(i), geom.getCoordinateN(i+1), id, IntersectionType.BUILDING, i!=0, i!=geom.getNumPoints()-2);
                wall.setHeight(height);
                wall.setAlpha(alphas);
                walls.add(wall);
                wallTree.insert(wall.line.getEnvelopeInternal(), walls.size());
            }
            return this;
        }
        else{
            LOGGER.warn("Cannot add building, feeding is finished.");
            return null;
        }
    }

    /**
     * Add the given {@link Geometry} footprint, height, alphas (absorption coefficients) and a database id as wall.
     * @param coords Wall footprint coordinates.
     * @param id     Database key.
     */
    public ProfileBuilder addWall(Coordinate[] coords, double height, List<Double> alphas, int id) {
        return addWall(FACTORY.createLineString(coords), height, alphas, id);
    }

    /**
     * Add the topographic point in the data, to complete the topographic data.
     * @param point Topographic point.
     */
    public ProfileBuilder addTopographicPoint(Coordinate point) {
        if(!isFeedingFinished) {
            //Force to 3D
            if (Double.isNaN(point.z)) {
                point.setCoordinate(new Coordinate(point.x, point.y, 0.));
            }
            if(envelope == null) {
                envelope = new Envelope(point);
            }
            else {
                envelope.expandToInclude(point);
            }
            this.topoPoints.add(point);
        }
        return this;
    }

    /**
     * Add the topographic line in the data, to complete the topographic data.
     */
    public ProfileBuilder addTopographicLine(double x0, double y0, double z0, double x1, double y1, double z1) {
        if(!isFeedingFinished) {
            LineString lineSegment = FACTORY.createLineString(new Coordinate[]{new Coordinate(x0, y0, z0), new Coordinate(x1, y1, z1)});
            if(envelope == null) {
                envelope = lineSegment.getEnvelopeInternal();
            }
            else {
                envelope.expandToInclude(lineSegment.getEnvelopeInternal());
            }
            this.topoLines.add(lineSegment);
        }
        return this;
    }

    /**
     * Add the topographic line in the data, to complete the topographic data.
     * @param lineSegment Topographic line.
     */
    public ProfileBuilder addTopographicLine(LineString lineSegment) {
        if(!isFeedingFinished) {
            if(envelope == null) {
                envelope = lineSegment.getEnvelopeInternal();
            }
            else {
                envelope.expandToInclude(lineSegment.getEnvelopeInternal());
            }
            this.topoLines.add(lineSegment);
        }
        return this;
    }

    /**
     * Add a ground effect.
     * @param geom        Ground effect area footprint.
     * @param coefficient Ground effect coefficient.
     */
    public ProfileBuilder addGroundEffect(Geometry geom, double coefficient) {
        if(!isFeedingFinished) {
            if(envelope == null) {
                envelope = geom.getEnvelopeInternal();
            }
            else {
                envelope.expandToInclude(geom.getEnvelopeInternal());
            }
            this.groundEffects.add(new GroundEffect(geom, coefficient));
        }
        return this;
    }

    /**
     * Add a ground effect.
     * @param minX        Ground effect minimum X.
     * @param maxX        Ground effect maximum X.
     * @param minY        Ground effect minimum Y.
     * @param maxY        Ground effect maximum Y.
     * @param coefficient Ground effect coefficient.
     */
    public ProfileBuilder addGroundEffect(double minX, double maxX, double minY, double maxY, double coefficient) {
        if(!isFeedingFinished) {
            Geometry geom = FACTORY.createPolygon(new Coordinate[]{
                    new Coordinate(minX, minY),
                    new Coordinate(minX, maxY),
                    new Coordinate(maxX, maxY),
                    new Coordinate(maxX, minY),
                    new Coordinate(minX, minY)
            });
            if(envelope == null) {
                envelope = geom.getEnvelopeInternal();
            }
            else {
                envelope.expandToInclude(geom.getEnvelopeInternal());
            }
            this.groundEffects.add(new GroundEffect(geom, coefficient));
        }
        return this;
    }

    public List<Wall> getProcessedWalls() {
        return processedWalls;
    }

    /**
     * Retrieve the building list.
     * @return The building list.
     */
    public List<Building> getBuildings() {
        return buildings;
    }

    /**
     * Retrieve the count of building add to this builder.
     * @return The count of building.
     */
    public int getBuildingCount() {
        return buildings.size();
    }

    /**
     * Retrieve the building with the given id (id is starting from 1).
     * @param id Id of the building
     * @return The building corresponding to the given id.
     */
    public Building getBuilding(int id) {
        return buildings.get(id);
    }

    /**
     * Retrieve the wall list.
     * @return The wall list.
     */
    public List<Wall> getWalls() {
        return walls;
    }

    /**
     * Retrieve the count of wall add to this builder.
     * @return The count of wall.
     */
    public int getWallCount() {
        return walls.size();
    }

    /**
     * Retrieve the wall with the given id (id is starting from 1).
     * @param id Id of the wall
     * @return The wall corresponding to the given id.
     */
    public Wall getWall(int id) {
        return walls.get(id);
    }

    /**
     * Clear the building list.
     */
    public void clearBuildings() {
        buildings.clear();
    }

    /**
     * Retrieve the global profile envelope.
     * @return The global profile envelope.
     */
    public Envelope getMeshEnvelope() {
        return envelope;
    }

    /**
     * Add a constraint on maximum triangle area.
     * @param maximumArea Value in square meter.
     */
    public void setMaximumArea(double maximumArea) {
        maxArea = maximumArea;
    }

    /**
     * Retrieve the topographic triangles.
     * @return The topographic triangles.
     */
    public List<Triangle> getTriangles() {
        return topoTriangles;
    }

    /**
     * Retrieve the topographic vertices.
     * @return The topographic vertices.
     */
    public List<Coordinate> getVertices() {
        return vertices;
    }

    /**
     * Retrieve the receivers list.
     * @return The receivers list.
     */
    public List<Coordinate> getReceivers() {
        return receivers;
    }

    /**
     * Retrieve the sources list.
     * @return The sources list.
     */
    public List<Geometry> getSources() {
        return sources;
    }

    /**
     * Retrieve the ground effects.
     * @return The ground effects.
     */
    public List<GroundEffect> getGroundEffects() {
        return groundEffects;
    }

    /**
     * Finish the data feeding. Once called, no more data can be added and process it in order to prepare the
     * profile retrieving.
     * The building are processed to include each facets into a RTree
     * The topographic points and lines are meshed using delaunay and triangles facets are included into a RTree
     *
     * @return True if the finishing has been successfully done, false otherwise.
     */
    public ProfileBuilder finishFeeding() {
        isFeedingFinished = true;
        //Process sources
        if(!sources.isEmpty()) {
            sourceTree = new STRtree();
            for (int i = 0; i < sources.size(); i++) {
                sourceTree.insert(sources.get(i).getEnvelopeInternal(), i);
            }
        }
        //Process topographic points and lines
        if(topoPoints.size()+topoLines.size() > 1) {
            //Feed the Delaunay layer
            LayerDelaunay layerDelaunay = new LayerTinfour();
            try {
                layerDelaunay.setMaxArea(maxArea);
            } catch (LayerDelaunayError e) {
                LOGGER.error("Unable to set the Delaunay triangle maximum area.", e);
                return null;
            }
            try {
                for (Coordinate topoPoint : topoPoints) {
                    layerDelaunay.addVertex(topoPoint);
                }
            } catch (LayerDelaunayError e) {
                LOGGER.error("Error while adding topographic points to Delaunay layer.", e);
                return null;
            }
            try {
                for (LineString topoLine : topoLines) {
                    //TODO ensure the attribute parameter is useless
                    layerDelaunay.addLineString(topoLine, -1);
                }
            } catch (LayerDelaunayError e) {
                LOGGER.error("Error while adding topographic points to Delaunay layer.", e);
                return null;
            }
            //Process Delaunay
            try {
                layerDelaunay.processDelaunay();
            } catch (LayerDelaunayError e) {
                LOGGER.error("Error while processing Delaunay.", e);
                return null;
            }
            try {
                topoTriangles = layerDelaunay.getTriangles();
            } catch (LayerDelaunayError e) {
                LOGGER.error("Error while getting triangles", e);
                return null;
            }
            //Feed the RTree
            topoTree = new STRtree(topoNodeCapacity);
            try {
                vertices = layerDelaunay.getVertices();
            } catch (LayerDelaunayError e) {
                LOGGER.error("Error while getting vertices", e);
                return null;
            }
            // wallIndex set will merge shared triangle segments
            Set<IntegerTuple> wallIndex = new HashSet<>();
            for (int i = 0; i < topoTriangles.size(); i++) {
                final Triangle tri = topoTriangles.get(i);
                wallIndex.add(new IntegerTuple(tri.getA(), tri.getB(), i));
                wallIndex.add(new IntegerTuple(tri.getB(), tri.getC(), i));
                wallIndex.add(new IntegerTuple(tri.getC(), tri.getA(), i));
                // Insert triangle in rtree
                if(topoTree != null) {
                    Coordinate vA = vertices.get(tri.getA());
                    Coordinate vB = vertices.get(tri.getB());
                    Coordinate vC = vertices.get(tri.getC());
                    Envelope env = FACTORY.createLineString(new Coordinate[]{vA, vB, vC}).getEnvelopeInternal();
                    topoTree.insert(env, i);
                }
            }
            //TODO : Seems to be useless, to check
            /*for (IntegerTuple wallId : wallIndex) {
                Coordinate vA = vertices.get(wallId.nodeIndexA);
                Coordinate vB = vertices.get(wallId.nodeIndexB);
                Wall wall = new Wall(vA, vB, wallId.triangleIdentifier, TOPOGRAPHY);
                processedWalls.add(wall);
            }*/
        }
        //Update building z
        if(topoTree != null) {
            for (Building b : buildings) {
                if(Double.isNaN(b.poly.getCoordinate().z) || b.poly.getCoordinate().z == 0.0 || !zBuildings) {
                    b.poly.apply(new UpdateZ(b.height + b.updateZTopo(this)));
                }
            }
            for (Wall w : walls) {
                if(Double.isNaN(w.p0.z) || w.p0.z == 0.0) {
                    w.p0.z = w.height + getZGround(w.p0);
                }
                if(Double.isNaN(w.p1.z) || w.p1.z == 0.0) {
                    w.p1.z = w.height + getZGround(w.p1);
                }
            }
        }
        else {
            for (Building b : buildings) {
                if(b != null && b.poly != null && b.poly.getCoordinate() != null && (!zBuildings ||
                        Double.isNaN(b.poly.getCoordinate().z) || b.poly.getCoordinate().z == 0.0)) {
                    b.poly.apply(new UpdateZ(b.height));
                }

            }
            for (Wall w : walls) {
                if(Double.isNaN(w.p0.z) || w.p0.z == 0.0) {
                    w.p0.z = w.height;
                }
                if(Double.isNaN(w.p1.z) || w.p1.z == 0.0) {
                    w.p1.z = w.height;
                }
            }
        }
        //Process buildings
        rtree = new STRtree(buildingNodeCapacity);
        for (int j = 0; j < buildings.size(); j++) {
            Building building = buildings.get(j);
            List<Wall> walls = new ArrayList<>();
            Coordinate[] coords = building.poly.getCoordinates();
            for (int i = 0; i < coords.length - 1; i++) {
                LineSegment lineSegment = new LineSegment(coords[i], coords[i + 1]);
                Wall w = new Wall(lineSegment, j, IntersectionType.BUILDING);
                walls.add(w);
                processedWalls.add(w);
                rtree.insert(lineSegment.toGeometry(FACTORY).getEnvelopeInternal(), processedWalls.size()-1);
            }
            building.setWalls(walls);
        }
        for (int j = 0; j < walls.size(); j++) {
            Wall wall = walls.get(j);
            Coordinate[] coords = new Coordinate[]{wall.p0, wall.p1};
            for (int i = 0; i < coords.length - 1; i++) {
                LineSegment lineSegment = new LineSegment(coords[i], coords[i + 1]);
                processedWalls.add(new Wall(lineSegment, j, IntersectionType.WALL));
                rtree.insert(lineSegment.toGeometry(FACTORY).getEnvelopeInternal(), processedWalls.size()-1);
            }
        }
        //Process the ground effects
        for (int j = 0; j < groundEffects.size(); j++) {
            GroundEffect effect = groundEffects.get(j);
            List<Polygon> polygons = new ArrayList<>();
            if (effect.geom instanceof Polygon) {
                polygons.add((Polygon) effect.geom);
            }
            if (effect.geom instanceof MultiPolygon) {
                MultiPolygon multi = (MultiPolygon) effect.geom;
                for (int i = 0; i < multi.getNumGeometries(); i++) {
                    polygons.add((Polygon) multi.getGeometryN(i));
                }
            }
            for (Polygon poly : polygons) {
                Coordinate[] coords = poly.getCoordinates();
                for (int k = 0; k < coords.length - 1; k++) {
                    LineSegment line = new LineSegment(coords[k], coords[k + 1]);
                    processedWalls.add(new Wall(line, j, IntersectionType.GROUND_EFFECT));
                    rtree.insert(new Envelope(line.p0, line.p1), processedWalls.size() - 1);
                }
            }
        }
        return this;
    }

    public double getZ(Coordinate reflectionPt) {
        List<Integer> ids = buildingTree.query(new Envelope(reflectionPt));
        if(ids.isEmpty()) {
            return getZGround(reflectionPt);
        }
        else {
            return buildings.get(ids.get(0)-1).getGeometry().getCoordinate().z;
        }
    }

    public List<Wall> getWallsIn(Envelope env) {
        List<Wall> list = new ArrayList<>();
        List<Integer> indexes = rtree.query(env);
        for(int i : indexes) {
            Wall w = getProcessedWalls().get(i);
            if(w.getType().equals(BUILDING) || w.getType().equals(WALL)) {
                list.add(w);
            }
        }
        return list;
    }

    private static class UpdateZ implements CoordinateSequenceFilter {

        private boolean done = false;
        private final double z;

        public UpdateZ(double z) {
            this.z = z;
        }

        @Override
        public boolean isGeometryChanged() {
            return true;
        }

        @Override
        public boolean isDone() {
            return done;
        }

        @Override
        public void filter(CoordinateSequence seq, int i) {
            seq.setOrdinate(i, 2, z);
            if (i == seq.size()) {
                done = true;
            }
        }
    }

    /**
     * Retrieve the cutting profile following the line build from the given coordinates.
     * @param c0 Starting point.
     * @param c1 Ending point.
     * @return Cutting profile.
     */
    public CutProfile getProfile(Coordinate c0, Coordinate c1) {
        return getProfile(c0, c1, 0.0);
    }

    /**
     * Retrieve the cutting profile following the line build from the given cut points.
     * @param c0 Starting point.
     * @param c1 Ending point.
     * @return Cutting profile.
     */
    public CutProfile getProfile(CutPoint c0, CutPoint c1) {
        return getProfile(c0, c1, 0.0);
    }

    /**
     * Retrieve the cutting profile following the line build from the given cut points.
     * @param c0 Starting point.
     * @param c1 Ending point.
     * @return Cutting profile.
     */
    public CutProfile getProfile(CutPoint c0, CutPoint c1, double gS) {
        CutProfile profile = getProfile(c0.getCoordinate(), c1.getCoordinate(), gS);

        profile.source.buildingId = c0.buildingId;
        profile.source.groundCoef = c0.groundCoef;
        profile.source.wallAlpha = c0.wallAlpha;

        profile.receiver.buildingId = c1.buildingId;
        profile.receiver.groundCoef = c1.groundCoef;
        profile.receiver.wallAlpha = c1.wallAlpha;

        return profile;
    }

    private void addTopoCutPts(List<LineSegment> lines, CutProfile profile) {
        List<CutPoint> topoCutPts = new ArrayList<>();
        for (LineSegment line : lines) {
            List<Integer> indexes = new ArrayList<>(topoTree.query(new Envelope(line.p0, line.p1)));
            indexes = indexes.stream().distinct().collect(Collectors.toList());
            for (int i : indexes) {
                Triangle triangle = topoTriangles.get(i);
                LineSegment triLine = new LineSegment(vertices.get(triangle.getA()), vertices.get(triangle.getB()));
                Coordinate intersection = line.intersection(triLine);
                if (intersection != null) {
                    intersection.z = triLine.p0.z + (triLine.p1.z - triLine.p0.z) * triLine.segmentFraction(intersection);
                    topoCutPts.add(new CutPoint(intersection, TOPOGRAPHY, i));
                }
                triLine = new LineSegment(vertices.get(triangle.getB()), vertices.get(triangle.getC()));
                intersection = line.intersection(triLine);
                if (intersection != null) {
                    intersection.z = triLine.p0.z + (triLine.p1.z - triLine.p0.z) * triLine.segmentFraction(intersection);
                    topoCutPts.add(new CutPoint(intersection, TOPOGRAPHY, i));
                }
                triLine = new LineSegment(vertices.get(triangle.getC()), vertices.get(triangle.getA()));
                intersection = line.intersection(triLine);
                if (intersection != null) {
                    intersection.z = triLine.p0.z + (triLine.p1.z - triLine.p0.z) * triLine.segmentFraction(intersection);
                    topoCutPts.add(new CutPoint(intersection, TOPOGRAPHY, i));
                }
            }
        }
        List<CutPoint> toRemove = new ArrayList<>();
        for(int i=0; i<topoCutPts.size(); i++) {
            CutPoint pt = topoCutPts.get(i);
            List<CutPoint> remaining = topoCutPts.subList(i+1, topoCutPts.size());
            for(CutPoint rPt : remaining) {
                if(pt.getCoordinate().x == rPt.getCoordinate().x &&
                        pt.getCoordinate().y == rPt.getCoordinate().y) {
                    toRemove.add(pt);
                    break;
                }
            }
        }
        topoCutPts.removeAll(toRemove);
        topoCutPts.forEach(profile::addCutPt);
    }

    /**
     * Retrieve the cutting profile following the line build from the given coordinates.
     * @param c0 Starting point.
     * @param c1 Ending point.
     * @return Cutting profile.
     */
    public CutProfile getProfile(Coordinate c0, Coordinate c1, double gS) {
        CutProfile profile = new CutProfile();

        List<LineSegment> lines = new ArrayList<>();
        LineSegment fullLine = new LineSegment(c0, c1);
        double l = dist2D(c0, c1);
        //If the line length if greater than the MAX_LINE_LENGTH value, split it into multiple lines
        if(l < maxLineLength) {
            lines.add(fullLine);
        }
        else {
            double frac = maxLineLength /l;
            for(int i = 0; i<l/ maxLineLength; i++) {
                Coordinate p0 = fullLine.pointAlong(i*frac);
                p0.z = c0.z + (c1.z - c0.z) * i*frac;
                Coordinate p1 = fullLine.pointAlong(Math.min((i+1)*frac, 1.0));
                p1.z = c0.z + (c1.z - c0.z) * Math.min((i+1)*frac, 1.0);
                lines.add(new LineSegment(p0, p1));
            }
        }
        //Topography
        if(topoTree != null) {
            addTopoCutPts(lines, profile);
        }
        //Buildings and Ground effect
        if(rtree != null) {
            addGroundBuildingCutPts(lines, fullLine, profile);
        }

        //Sort all the cut point in order to set the ground coefficients.
        profile.sort();
        //Add base cut for buildings
        addBuildingBaseCutPts(profile, c0, c1);


        //If ordering puts source at last position, reverse the list
        if(profile.pts.get(0) != profile.source) {
            if(profile.pts.get(profile.pts.size()-1) != profile.source && profile.pts.get(0) != profile.source) {
                LOGGER.error("The source have to be first or last cut point");
            }
            if(profile.pts.get(profile.pts.size()-1) != profile.receiver && profile.pts.get(0) != profile.receiver) {
                LOGGER.error("The receiver have to be first or last cut point");
            }
            profile.reverse();
        }


        //Sets the ground effects
        //Check is source is inside ground
        setGroundEffects(profile, c0, gS);

        //Get all the topo points which are aligned with their predecessor and successor and remove them
        simplifyTopoAlignement(profile);
        return profile;
    }

    private void simplifyTopoAlignement(CutProfile profile) {
        List<CutPoint> toRemove = new ArrayList<>();
        Coordinate cTopo0 = null;
        Coordinate cTopo1 = null;
        Coordinate cTopo2 = null;
        for(CutPoint cutPt : profile.pts) {
            //In case of Source or Receiver, use Z topo
            if(cutPt.type == TOPOGRAPHY || cutPt.type == RECEIVER || cutPt.type == SOURCE){
                if(cTopo0 == null) {
                    cTopo0 = cutPt.coordinate;
                    cTopo0 = new Coordinate(cTopo0.x, cTopo0.y, cutPt.type == SOURCE ? getZGround(cTopo0) : cTopo0.z);
                }
                else if(cTopo1 == null) {
                    cTopo1 = cutPt.coordinate;
                }
                else {
                    if(cTopo2 != null) {
                        cTopo0 = cTopo1;
                        cTopo1 = cTopo2;
                    }
                    cTopo2 = cutPt.coordinate;
                    cTopo2 = new Coordinate(cTopo2.x, cTopo2.y, cutPt.type == RECEIVER ? getZGround(cTopo2) : cTopo2.z);

                    if (cTopo0.z == cTopo1.z && cTopo1.z == cTopo2.z ||
                            CGAlgorithms3D.distancePointSegment(cTopo1, cTopo0, cTopo2) < DELTA) {
                        final Coordinate cTopo = cTopo1;
                        toRemove.add(profile.pts.stream()
                                .filter(cut -> cut.coordinate.x==cTopo.x && cut.coordinate.y==cTopo.y)
                                .findFirst()
                                .get());
                    }
                }
            }
        }
        profile.pts.removeAll(toRemove);
    }

    private void setGroundEffects(CutProfile profile, Coordinate c0, double gS) {
        Stack<GroundEffect> stack = new Stack<>();
        GroundEffect currentGround = null;
        Point p0 = FACTORY.createPoint(c0);
        for(GroundEffect ground : groundEffects) {
            if(ground.geom.contains(p0)) {
                currentGround = ground;
                stack.push(ground);
            }
        }
        List<CutPoint> toRemove = new ArrayList<>();
        CutPoint previous = null;
        for(CutPoint cut : profile.pts) {
            if(cut.type == IntersectionType.GROUND_EFFECT) {
                if(currentGround == groundEffects.get(cut.id)) {
                    stack.pop();
                    currentGround = stack.isEmpty() ? null : stack.peek();
                }
                else {
                    stack.push(groundEffects.get(cut.id));
                    currentGround = groundEffects.get(cut.id);
                    if(previous != null &&
                            cut.getCoordinate().x == previous.getCoordinate().x &&
                            cut.getCoordinate().y == previous.getCoordinate().y &&
                            previous.getType() != SOURCE &&
                            previous.getType() != RECEIVER &&
                            previous.getType() != BUILDING ) {
                        toRemove.add(previous);
                    }
                }
                previous = cut;
            }
            cut.groundCoef = currentGround != null ? currentGround.coef : gS;
        }
        profile.pts.removeAll(toRemove);
    }

    private void addBuildingBaseCutPts(CutProfile profile, Coordinate c0, Coordinate c1) {
        List<CutPoint> pts = new ArrayList<>();
        int buildId = -1;
        CutPoint lastBuild = null;
        for(int i=0; i<profile.pts.size(); i++) {
            ProfileBuilder.CutPoint cut = profile.pts.get(i);
            if(cut.getType().equals(BUILDING)) {
                if (buildId == -1) {
                    buildId = cut.getId();
                    CutPoint grd = new CutPoint(cut);
                    grd.getCoordinate().z = getZGround(cut);
                    pts.add(grd);
                    pts.add(cut);
                }
                else if(buildId == cut.getId()) {
                    pts.add(cut);
                }
                else {
                    CutPoint grd0 = new CutPoint(lastBuild);
                    grd0.getCoordinate().z = getZGround(grd0);
                    pts.add(pts.indexOf(lastBuild)+1, grd0);
                    CutPoint grd1 = new CutPoint(cut);
                    grd1.getCoordinate().z = getZGround(grd1);
                    pts.add(grd1);
                    pts.add(cut);
                    buildId = cut.getId();
                }
                lastBuild = cut;
            }
            else if(cut.getType().equals(RECEIVER)) {
                if(buildId != -1) {
                    buildId = -1;
                    CutPoint grd0 = new CutPoint(pts.get(pts.size()-1));
                    grd0.getCoordinate().z = getZGround(grd0);
                    pts.add(grd0);
                }
                pts.add(cut);
            }
            else {
                pts.add(cut);
            }
        }
        if(buildId != -1) {
            CutPoint grd0 = new CutPoint(lastBuild);
            grd0.getCoordinate().z = getZGround(grd0);
            pts.add(pts.indexOf(lastBuild)+1, grd0);
        }
        profile.pts = pts;
        profile.addSource(c0);
        profile.addReceiver(c1);
    }

    private void addGroundBuildingCutPts(List<LineSegment> lines, LineSegment fullLine, CutProfile profile) {
        List<Integer> indexes = new ArrayList<>();
        for (LineSegment line : lines) {
            indexes.addAll(rtree.query(new Envelope(line.p0, line.p1)));
        }
        indexes = indexes.stream().distinct().collect(Collectors.toList());
        for (int i : indexes) {
            Wall facetLine = processedWalls.get(i);
            Coordinate intersection = fullLine.intersection(facetLine.ls);
            if (intersection != null) {
                intersection = new Coordinate(intersection);
                if(!Double.isNaN(facetLine.p0.z) && !Double.isNaN(facetLine.p1.z)) {
                    if(facetLine.p0.z == facetLine.p1.z) {
                        intersection.z = facetLine.p0.z;
                    }
                    else {
                        intersection.z = facetLine.p0.z + ((intersection.x - facetLine.p0.x) / (facetLine.p1.x - facetLine.p0.x) * (facetLine.p1.z - facetLine.p0.z));
                    }
                }
                else if(topoTree == null) {
                    intersection.z = Double.NaN;
                }
                else {
                    intersection.z = getZGround(intersection);
                }
                if(facetLine.type == IntersectionType.BUILDING) {
                    profile.addBuildingCutPt(intersection, facetLine.originId, i);
                }
                else if(facetLine.type == IntersectionType.WALL) {
                    profile.addWallCutPt(intersection, facetLine.originId);
                }
                else if(facetLine.type == IntersectionType.GROUND_EFFECT) {
                    if(!intersection.equals(facetLine.p0) && !intersection.equals(facetLine.p1)) {
                        //Coordinate c = new Coordinate(intersection.x, intersection.y, getZ(intersection));
                        profile.addGroundCutPt(intersection, facetLine.originId);
                    }
                }
            }
        }
    }

    /**
     * Get the topographic height of a point.
     * @param c Coordinate of the point.
     * @return Topographic height of the point.
     */
    @Deprecated
    public double getZGround(Coordinate c) {
        if(topoTree == null) {
            return 0.0;
        }
        List<Integer> list = new ArrayList<>();
        Envelope env = new Envelope(c);
        while(list.isEmpty()) {
            env.expandBy(maxLineLength);
            list = (List<Integer>)topoTree.query(env);
        }
        for (int i : list) {
            Triangle tri = topoTriangles.get(i);
            Coordinate p1 = vertices.get(tri.getA());
            Coordinate p2 = vertices.get(tri.getB());
            Coordinate p3 = vertices.get(tri.getC());
            Polygon poly = FACTORY.createPolygon(new Coordinate[]{p1, p2, p3, p1});
            if (poly.intersects(FACTORY.createPoint(c))) {
                return Vertex.interpolateZ(c, p1, p2, p3);
            }
        }
        return 0.0;
    }
    public double getZGround(CutPoint cut) {
        if(cut.zGround != null) {
            return cut.zGround;
        }
        if(topoTree == null) {
            cut.zGround = null;
            return 0.0;
        }
        List<Integer> list = new ArrayList<>();
        Envelope env = new Envelope(cut.coordinate);
        while(list.isEmpty()) {
            env.expandBy(maxLineLength);
            list = (List<Integer>)topoTree.query(env);
        }
        for (int i : list) {
            Triangle tri = topoTriangles.get(i);
            Coordinate p1 = vertices.get(tri.getA());
            Coordinate p2 = vertices.get(tri.getB());
            Coordinate p3 = vertices.get(tri.getC());
            Polygon poly = FACTORY.createPolygon(new Coordinate[]{p1, p2, p3, p1});
            if (poly.intersects(FACTORY.createPoint(cut.coordinate))) {
                double z = Vertex.interpolateZ(cut.coordinate, p1, p2, p3);
                cut.zGround = z;
                return z;
            }
        }
        cut.zGround = null;
        return 0.0;
    }

    /**
     * Different type of intersection.
     */
    enum IntersectionType {BUILDING, WALL, TOPOGRAPHY, GROUND_EFFECT, SOURCE, RECEIVER;

        PointPath.POINT_TYPE toPointType(PointPath.POINT_TYPE dflt) {
            if(this.equals(SOURCE)){
                return PointPath.POINT_TYPE.SRCE;
            }
            else if(this.equals(RECEIVER)){
                return PointPath.POINT_TYPE.RECV;
            }
            else {
                return dflt;
            }
        }
    }

    /**
     * Cutting profile containing all th cut points with there x,y,z position.
     */
    public static class CutProfile {
        /** List of cut points. */
        private List<CutPoint> pts = new ArrayList<>();
        /** Source cut point. */
        private CutPoint source;
        /** Receiver cut point. */
        private CutPoint receiver;
        //TODO cache has intersection properties
        /** True if contains a building cutting point. */
        private Boolean hasBuildingInter = false;
        /** True if contains a topography cutting point. */
        private Boolean hasTopographyInter = false;
        /** True if contains a ground effect cutting point. */
        private Boolean hasGroundEffectInter = false;
        private Boolean isFreeField;
        private Orientation srcOrientation;

        /**
         * Add the source point.
         * @param coord Coordinate of the source point.
         */
        public void addSource(Coordinate coord) {
            source = new CutPoint(coord, SOURCE, -1);
            pts.add(0, source);
        }

        /**
         * Add the receiver point.
         * @param coord Coordinate of the receiver point.
         */
        public void addReceiver(Coordinate coord) {
            receiver = new CutPoint(coord, RECEIVER, -1);
            pts.add(receiver);
        }

        /**
         * Add a building cutting point.
         * @param coord      Coordinate of the cutting point.
         * @param buildingId Id of the cut building.
         */
        public void addBuildingCutPt(Coordinate coord, int buildingId, int wallId) {
            CutPoint cut = new CutPoint(coord, IntersectionType.BUILDING, buildingId);
            cut.wallId = wallId;
            pts.add(cut);
            pts.get(pts.size()-1).buildingId = buildingId;
            hasBuildingInter = true;
        }

        /**
         * Add a building cutting point.
         * @param coord Coordinate of the cutting point.
         * @param id    Id of the cut building.
         */
        public void addWallCutPt(Coordinate coord, int id) {
            pts.add(new CutPoint(coord, IntersectionType.WALL, id));
            pts.get(pts.size()-1).wallId = id;
            hasBuildingInter = true;
        }

        /**
         * Add a topographic cutting point.
         * @param coord Coordinate of the cutting point.
         * @param id    Id of the cut topography.
         */
        public void addTopoCutPt(Coordinate coord, int id) {
            pts.add(new CutPoint(coord, TOPOGRAPHY, id));
            hasTopographyInter = true;
        }

        /**
         * Add a ground effect cutting point.
         * @param coord Coordinate of the cutting point.
         * @param id    Id of the cut topography.
         */
        public void addGroundCutPt(Coordinate coord, int id) {
            pts.add(new CutPoint(coord, IntersectionType.GROUND_EFFECT, id));
            hasGroundEffectInter = true;
        }

        /**
         * Retrieve the cutting points.
         * @return The cutting points.
         */
        public List<CutPoint> getCutPoints() {
            return Collections.unmodifiableList(pts);
        }

        /**
         * Retrieve the profile source.
         * @return The profile source.
         */
        public CutPoint getSource() {
            return source;
        }

        /**
         * Retrieve the profile receiver.
         * @return The profile receiver.
         */
        public CutPoint getReceiver() {
            return receiver;
        }

        /**
         * Sort the CutPoints by there coordinates
         */
        public void sort() {
            pts.sort(CutPoint::compareTo);
        }

        /**
         * Add an existing CutPoint.
         * @param cutPoint CutPoint to add.
         */
        public void addCutPt(CutPoint cutPoint) {
            pts.add(cutPoint);
        }

        /**
         * Reverse the order of the CutPoints.
         */
        public void reverse() {
            Collections.reverse(pts);
        }

        public void setSrcOrientation(Orientation srcOrientation){
            this.srcOrientation = srcOrientation;
        }

        public Orientation getSrcOrientation(){
            return srcOrientation;
        }

        public boolean intersectBuilding(){
            return hasBuildingInter;
        }

        public boolean intersectTopography(){
            return hasTopographyInter;
        }

        public boolean intersectGroundEffect(){
            return hasGroundEffectInter;
        }

        public double getGPath(CutPoint p0, CutPoint p1) {
            CutPoint current = p0;
            double totLength = dist2D(p0.getCoordinate(), p1.getCoordinate());
            double rsLength = 0.0;
            List<CutPoint> pts = new ArrayList<>();
            for(CutPoint cut : getCutPoints()) {
                if(cut.getType() != TOPOGRAPHY && cut.getType() != BUILDING) {
                    pts.add(cut);
                }
            }
            pts.sort(CutPoint::compareTo);
            for(CutPoint cut : pts) {
                if(cut.compareTo(current)>=0 && cut.compareTo(p1)<0) {
                    rsLength += dist2D(current.getCoordinate(), cut.getCoordinate()) * current.getGroundCoef();
                    current = cut;
                }
            }
            rsLength += dist2D(current.getCoordinate(), p1.getCoordinate()) * p1.getGroundCoef();
            return rsLength / totLength;
        }

        public double getGPath() {
            return getGPath(getSource(), getReceiver());
        }

        public boolean isFreeField() {
            if(isFreeField == null) {
                isFreeField = true;
                Coordinate s = getSource().getCoordinate();
                Coordinate r = getReceiver().getCoordinate();
                List<CutPoint> tmp = new ArrayList<>();
                boolean allMatch = true;
                for(CutPoint cut : pts) {
                    if(cut.getType() == BUILDING || cut.getType() == WALL) {
                        tmp.add(cut);
                        if(!(cut.getCoordinate().equals(s) || cut.getCoordinate().equals(r))) {
                            allMatch = false;
                        }
                    }
                    else if(cut.getType() == TOPOGRAPHY) {
                        tmp.add(cut);
                    }
                }
                if(allMatch) {
                    return true;
                }
                LineSegment srcRcvLine = new LineSegment(source.getCoordinate(), receiver.getCoordinate());
                for(CutPoint pt : pts) {
                    //double frac = srcRcvLine.segmentFraction(pt.getCoordinate());
                    double frac = (pt.coordinate.x-s.x)/(r.x-s.x);
                    double z = source.getCoordinate().z + frac * (receiver.getCoordinate().z-source.getCoordinate().z);
                    if(z < pt.getCoordinate().z) {
                        isFreeField = false;
                        break;
                    }
                }
            }
            return isFreeField;
        }
    }

    /**
     * Profile cutting point.
     */
    public static class CutPoint implements Comparable<CutPoint> {
        /** {@link Coordinate} of the cut point. */
        private Coordinate coordinate;
        /** Intersection type. */
        private final IntersectionType type;
        /** Identifier of the cut element. */
        private final int id;
        /** Identifier of the building containing the point. -1 if no building. */
        private int buildingId;
        /** Identifier of the wall containing the point. -1 if no wall. */
        private int wallId;
        /** Height of the building containing the point. NaN of no building. */
        private double height;
        /** Topographic height of the point. */
        private Double zGround;
        /** Ground effect coefficient. 0 if there is no coefficient. */
        private double groundCoef;
        /** Wall alpha. NaN if there is no coefficient. */
        private List<Double> wallAlpha;

        /**
         * Constructor using a {@link Coordinate}.
         * @param coord Coordinate to copy.
         * @param type  Intersection type.
         * @param id    Identifier of the cut element.
         */
        public CutPoint(Coordinate coord, IntersectionType type, int id) {
            this.coordinate = new Coordinate(coord.x, coord.y, coord.z);
            this.type = type;
            this.id = id;
            this.buildingId = -1;
            this.wallId = -1;
            this.groundCoef = 0;
            this.wallAlpha = new ArrayList<>();
            this.height = 0;
            this.zGround = null;
        }
        public CutPoint(CutPoint cut) {
            this.coordinate = new Coordinate(cut.getCoordinate());
            this.type = cut.type;
            this.id = cut.id;
            this.buildingId = cut.buildingId;
            this.wallId = cut.wallId;
            this.groundCoef = cut.groundCoef;
            this.wallAlpha = new ArrayList<>(cut.wallAlpha);
            this.height = cut.height;
            this.zGround = cut.zGround;
        }

        /**
         * Sets the id of the building containing the point.
         * @param buildingId Id of the building containing the point.
         */
        public void setBuildingId(int buildingId) {
            this.buildingId = buildingId;
            this.wallId = -1;
        }

        /**
         * Sets the id of the wall containing the point.
         * @param wallId Id of the wall containing the point.
         */
        public void setWallId(int wallId) {
            this.wallId = wallId;
            this.buildingId = -1;
        }

        /**
         * Sets the ground coefficient of this point.
         * @param groundCoef The ground coefficient of this point.
         */
        public void setGroundCoef(double groundCoef) {
            this.groundCoef = groundCoef;
        }

        /**
         * Sets the building height.
         * @param height The building height.
         */
        public void setHeight(double height) {
            this.height = height;
        }

        /**
         * Sets the topographic height.
         * @param zGround The topographic height.
         */
        public void setzGround(double zGround) {
            this.zGround = zGround;
        }

        /**
         * Sets the wall alpha.
         * @param wallAlpha The wall alpha.
         */
        public void setWallAlpha(List<Double> wallAlpha) {
            this.wallAlpha = wallAlpha;
        }

        /**
         * Retrieve the coordinate of the point.
         * @return The coordinate of the point.
         */
        public Coordinate getCoordinate(){
            return coordinate;
        }

        /**
         * Retrieve the identifier of the cut element.
         * @return Identifier of the cut element.
         */
        public int getId() {
            return id;
        }

        /**
         * Retrieve the identifier of the building containing the point. If no building, returns -1.
         * @return Building identifier or -1
         */
        public int getBuildingId() {
            return buildingId;
        }

        /**
         * Retrieve the identifier of the wall containing the point. If no wall, returns -1.
         * @return Wall identifier or -1
         */
        public int getWallId() {
            return wallId;
        }

        /**
         * Retrieve the ground effect coefficient of the point. If there is no coefficient, returns 0.
         * @return Ground effect coefficient or NaN.
         */
        public double getGroundCoef() {
            return groundCoef;
        }

        /**
         * Retrieve the height of the building containing the point. If there is no building, returns NaN.
         * @return The building height, or NaN if no building.
         */
        public double getHeight() {
            return height;
        }

        /**
         * Retrieve the topographic height of the point.
         * @return The topographic height of the point.
         */
        public double getzGround() {
            return zGround;
        }

        /**
         * Return the wall alpha value.
         * @return The wall alpha value.
         */
        public List<Double> getWallAlpha() {
            return wallAlpha;
        }

        public IntersectionType getType() {
            return type;
        }

        @Override
        public String toString() {
            String str = "";
            str += type.name();
            str += " ";
            str += "(" + coordinate.x +"," + coordinate.y +"," + coordinate.z + ") ; ";
            str += "grd : " + groundCoef + " ; ";
            str += "topoH : " + zGround + " ; ";
            str += "buildH : " + height + " ; ";
            str += "buildId : " + buildingId + " ; ";
            str += "alpha : " + wallAlpha + " ; ";
            return str;
        }

        @Override
        public int compareTo(CutPoint cutPoint) {
            if(this.coordinate.x < cutPoint.coordinate.x ||
                    (this.coordinate.x == cutPoint.coordinate.x && this.coordinate.y < cutPoint.coordinate.y)) {
                return -1;
            }
            if(this.coordinate.x == cutPoint.coordinate.x && this.coordinate.y == cutPoint.coordinate.y) {
                return 0;
            }
            else {
                return 1;
            }
        }
    }

    public interface Obstacle{
        Collection<? extends Wall> getWalls();
    }

    /**
     * Building represented by its {@link Geometry} footprint and its height.
     */
    public static class Building implements Obstacle {
        /** Building footprint. */
        private final Polygon poly;
        /** Height of the building. */
        private final double height;
        private double zTopo = 0.0;
        /** Absorption coefficients. */
        private final List<Double> alphas;

        /** if true take into account z value on Buildings Polygons */
        private final boolean zBuildings;

        /** Primary key of the building in the database. */
        private int pk = -1;
        private List<Wall> walls = new ArrayList<>();

        /**
         * Main constructor.
         * @param poly   {@link Geometry} footprint of the building.
         * @param height Height of the building.
         * @param alphas Absorption coefficients.
         * @param key Primary key of the building in the database.
         */
        public Building(Polygon poly, double height, List<Double> alphas, int key, boolean zBuildings) {
            this.poly = poly;
            this.height = height;
            this.alphas = new ArrayList<>();
            this.alphas.addAll(alphas);
            this.pk = key;
            this.zBuildings = zBuildings;
        }

        /**
         * get Height from Building
         * @return height
         */
        public double getHeight() { return height; }


        /**
         * Retrieve the building footprint.
         * @return The building footprint.
         */
        public Polygon getGeometry() {
            return poly;
        }

        /**
         * Retrieve the absorption coefficients.
         * @return The absorption coefficients.
         */
        public List<Double> getAlphas() {
            return alphas;
        }

        /**
         * Retrieve the primary key of the building in the database. If there is no primary key, returns -1.
         * @return The primary key of the building in the database or -1.
         */
        public int getPrimaryKey() {
            return pk;
        }

        //TODO use instead the min Ztopo
        public double updateZTopo(ProfileBuilder profileBuilder) {
            Coordinate[] coordinates = poly.getCoordinates();
            double minZ = 0.0;
            for (int i = 0; i < coordinates.length-1; i++) {
                minZ += profileBuilder.getZGround(coordinates[i]);
            }
            zTopo = minZ/(coordinates.length-1);
            return zTopo;
        }

        public double getZ() {
            return zTopo + height;
        }

        public void setWalls(List<Wall> walls) {
            this.walls = walls;
            walls.forEach(w -> w.setObstacle(this));
        }

        @Override
        public Collection<? extends Wall> getWalls() {
            return walls;
        }
    }

    /**
     * Building wall or topographic triangle mesh side.
     */
    public static class Wall implements Obstacle {
        /** Segment of the wall. */
        private final LineString line;
        /** Type of the wall */
        private final IntersectionType type;
        /** Id or index of the source building or topographic triangle. */
        private final int originId;
        /** Wall alpha value. */
        private List<Double> alphas;
        /** Wall height, if -1, use z coordinate. */
        private double height;
        private boolean hasP0Neighbour = false;
        private boolean hasP1Neighbour = false;
        public Coordinate p0;
        public Coordinate p1;
        private LineSegment ls;
        private Obstacle obstacle = this;

        /**
         * Constructor using segment and id.
         * @param line     Segment of the wall.
         * @param originId Id or index of the source building or topographic triangle.
         */
        public Wall(LineSegment line, int originId, IntersectionType type) {
            this.p0 = line.p0;
            this.p1 = line.p1;
            this.line = FACTORY.createLineString(new Coordinate[]{p0, p1});
            this.ls = line;
            this.originId = originId;
            this.type = type;
            this.alphas = new ArrayList<>();
        }
        /**
         * Constructor using segment and id.
         * @param line     Segment of the wall.
         * @param originId Id or index of the source building or topographic triangle.
         */
        public Wall(LineString line, int originId, IntersectionType type) {
            this.line = line;
            this.p0 = line.getCoordinateN(0);
            this.p1 = line.getCoordinateN(line.getNumPoints()-1);
            this.ls = new LineSegment(p0, p1);
            this.originId = originId;
            this.type = type;
            this.alphas = new ArrayList<>();
        }

        /**
         * Constructor using start/end point and id.
         * @param p0       Start point of the segment.
         * @param p1       End point of the segment.
         * @param originId Id or index of the source building or topographic triangle.
         */
        public Wall(Coordinate p0, Coordinate p1, int originId, IntersectionType type) {
            this.line = FACTORY.createLineString(new Coordinate[]{p0, p1});
            this.p0 = p0;
            this.p1 = p1;
            this.ls = new LineSegment(p0, p1);
            this.originId = originId;
            this.type = type;
            this.alphas = new ArrayList<>();
        }

        /**
         * Constructor using start/end point and id.
         * @param p0       Start point of the segment.
         * @param p1       End point of the segment.
         * @param originId Id or index of the source building or topographic triangle.
         */
        public Wall(Coordinate p0, Coordinate p1, int originId, IntersectionType type, boolean hasP0Neighbour, boolean hasP1Neighbour) {
            this.line = FACTORY.createLineString(new Coordinate[]{p0, p1});
            this.p0 = p0;
            this.p1 = p1;
            this.ls = new LineSegment(p0, p1);
            this.originId = originId;
            this.type = type;
            this.alphas = new ArrayList<>();
            this.hasP0Neighbour = hasP0Neighbour;
            this.hasP1Neighbour = hasP1Neighbour;
        }

        /**
         * Sets the wall alphas.
         * @param alphas Wall alphas.
         */
        public void setAlpha(List<Double> alphas) {
            this.alphas = alphas;
        }

        /**
         * Sets the wall height.
         * @param height Wall height.
         */
        public void setHeight(double height) {
            this.height = height;
        }

        public void setObstacle(Obstacle obstacle) {
            this.obstacle = obstacle;
        }

        /**
         * Retrieve the segment.
         * @return Segment of the wall.
         */
        public LineString getLine() {
            return line;
        }

        public LineSegment getLineSegment() {
            return ls;
        }

        /**
         * Retrieve the id or index of the source building or topographic triangle.
         * @return Id or index of the source building or topographic triangle.
         */
        public int getOriginId() {
            return originId;
        }

        /**
         * Retrieve the alphas of the wall.
         * @return Alphas of the wall.
         */
        public List<Double> getAlphas() {
            return alphas;
        }

        /**
         * Retrieve the height of the wall.
         * @return Height of the wall.
         */
        public double getHeight() {
            return height;
        }

        public IntersectionType getType() {
            return type;
        }

        public boolean hasP0Neighbour() {
            return hasP0Neighbour;
        }

        public boolean hasP1Neighbour() {
            return hasP1Neighbour;
        }

        public Obstacle getObstacle() {
            return obstacle;
        }

        @Override
        public Collection<? extends Wall> getWalls() {
            return Collections.singleton(this);
        }
    }

    /**
     * Ground effect.
     */
    public static class GroundEffect {
        /** Ground effect area footprint. */
        private final Geometry geom;
        /** Ground effect coefficient. */
        private final double coef;

        /**
         * Main constructor
         * @param geom Ground effect area footprint.
         * @param coef Ground effect coefficient.
         */
        public GroundEffect(Geometry geom, double coef) {
            this.geom = geom;
            this.coef = coef;
        }

        /**
         * Retrieve the ground effect area footprint.
         * @return The ground effect area footprint.
         */
        public Geometry getGeometry() {
            return geom;
        }

        /**
         * Retrieve the ground effect coefficient.
         * @return The ground effect coefficient.
         */
        public double getCoefficient(){
            return coef;
        }
    }


    //TODO methods to check
    public static final double wideAngleTranslationEpsilon = 0.01;
    public List<Coordinate> getWideAnglePointsByBuilding(int build, double minAngle, double maxAngle) {
        List <Coordinate> verticesBuilding = new ArrayList<>();
        Coordinate[] ring = getBuilding(build-1).getGeometry().getExteriorRing().getCoordinates();
        if(!isCCW(ring)) {
            for (int i = 0; i < ring.length / 2; i++) {
                Coordinate temp = ring[i];
                ring[i] = ring[ring.length - 1 - i];
                ring[ring.length - 1 - i] = temp;
            }
        }
        for(int i=0; i < ring.length - 1; i++) {
            int i1 = i > 0 ? i-1 : ring.length - 2;
            int i3 = i + 1;
            double smallestAngle = Angle.angleBetweenOriented(ring[i1], ring[i], ring[i3]);
            double openAngle;
            if(smallestAngle >= 0) {
                // corresponds to a counterclockwise (CCW) rotation
                openAngle = smallestAngle;
            } else {
                // corresponds to a clockwise (CW) rotation
                openAngle = 2 * Math.PI + smallestAngle;
            }
            // Open Angle is the building angle in the free field area
            if(openAngle > minAngle && openAngle < maxAngle) {
                // corresponds to a counterclockwise (CCW) rotation
                double midAngle = openAngle / 2;
                double midAngleFromZero = Angle.angle(ring[i], ring[i1]) + midAngle;
                Coordinate offsetPt = new Coordinate(
                        ring[i].x + Math.cos(midAngleFromZero) * wideAngleTranslationEpsilon,
                        ring[i].y + Math.sin(midAngleFromZero) * wideAngleTranslationEpsilon,
                        buildings.get(build - 1).getGeometry().getCoordinate().z + wideAngleTranslationEpsilon);
                verticesBuilding.add(offsetPt);
            }
        }
        verticesBuilding.add(verticesBuilding.get(0));
        return verticesBuilding;
    }

    /**
     * Find all buildings (polygons) that 2D cross the line p1->p2
     * @param p1 first point of line
     * @param p2 second point of line
     * @param visitor Iterate over found buildings
     * @return Building identifier (1-n) intersected by the line
     */
    public void getBuildingsOnPath(Coordinate p1, Coordinate p2, ItemVisitor visitor) {
        Envelope pathEnv = new Envelope(p1, p2);
        try {
            buildingTree.query(pathEnv, visitor);
        } catch (IllegalStateException ex) {
            //Ignore
        }
    }

    public void getWallsOnPath(Coordinate p1, Coordinate p2, ItemVisitor visitor) {
        Envelope pathEnv = new Envelope(p1, p2);
        try {
            wallTree.query(pathEnv, visitor);
        } catch (IllegalStateException ex) {
            //Ignore
        }
    }


    /**
     * Hold two integers. Used to store unique triangle segments
     */
    private static class IntegerTuple {
        int nodeIndexA;
        int nodeIndexB;
        int triangleIdentifier;

        @Override
        public boolean equals(Object o) {
            if (this == o) return true;
            if (o == null || getClass() != o.getClass()) return false;
            IntegerTuple that = (IntegerTuple) o;
            return nodeIndexA == that.nodeIndexA && nodeIndexB == that.nodeIndexB;
        }

        @Override
        public String toString() {
            return "IntegerTuple{" + "nodeIndexA=" + nodeIndexA + ", nodeIndexB=" + nodeIndexB + ", " +
                    "triangleIdentifier=" + triangleIdentifier + '}';
        }

        @Override
        public int hashCode() {
            return Objects.hash(nodeIndexA, nodeIndexB);
        }

        public IntegerTuple(int nodeIndexA, int nodeIndexB, int triangleIdentifier) {
            if(nodeIndexA < nodeIndexB) {
                this.nodeIndexA = nodeIndexA;
                this.nodeIndexB = nodeIndexB;
            } else {
                this.nodeIndexA = nodeIndexB;
                this.nodeIndexB = nodeIndexA;
            }
            this.triangleIdentifier = triangleIdentifier;
        }
    }
}<|MERGE_RESOLUTION|>--- conflicted
+++ resolved
@@ -121,20 +121,6 @@
     private Envelope envelope;
     /** Maximum area of triangles. */
     private double maxArea;
-<<<<<<< HEAD
-
-    /** if true take into account z value on Buildings Polygons
-     * In this case, z represent the altitude (from the sea to the top of the wall) */
-    private boolean zBuildings = false;
-
-
-    public void setzBuildings(boolean zBuildings) {
-        this.zBuildings = zBuildings;
-    }
-
-
-=======
->>>>>>> 397edffd
     /**
      * Main empty constructor.
      */
