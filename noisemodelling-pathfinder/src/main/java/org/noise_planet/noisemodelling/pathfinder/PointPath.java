--- conflicted
+++ resolved
@@ -59,7 +59,6 @@
      * @param alphaWall
      * @param type
      */
-<<<<<<< HEAD
     public PointPath(Coordinate coordinate, double altitude, double gs, List<Double> alphaWall, POINT_TYPE type) {
         this.coordinate = coordinate;
         this.altitude = altitude;
@@ -90,11 +89,9 @@
      * @param type
      */
     public PointPath(Coordinate coordinate, double altitude, double gs, double[] alphaWall, POINT_TYPE type) {
-=======
-    public PointPath(Coordinate coordinate, double altitude, double[] alphaWall, int buildingId, POINT_TYPE type) {
->>>>>>> e4ceffa4
         this.coordinate = coordinate;
         this.altitude = altitude;
+        this.gs = gs;
         this.alphaWall = new ArrayList<>(alphaWall.length);
         for(double a : alphaWall) {
             this.alphaWall.add(a);
@@ -112,6 +109,7 @@
     public void writeStream( DataOutputStream out ) throws IOException {
         PropagationPath.writeCoordinate(out, coordinate);
         out.writeDouble(altitude);
+        out.writeDouble(gs);
         out.writeShort(alphaWall.size());
         for (Double bandAlpha : alphaWall) {
             out.writeDouble(bandAlpha);
@@ -130,6 +128,7 @@
     public void readStream( DataInputStream in ) throws IOException {
         coordinate = PropagationPath.readCoordinate(in);
         altitude = in.readDouble();
+        gs = in.readDouble();
         int nbFreq = in.readShort();
         ArrayList<Double> readAlpha = new ArrayList<>(nbFreq);
         for (int j = 0; j< nbFreq; j++){
