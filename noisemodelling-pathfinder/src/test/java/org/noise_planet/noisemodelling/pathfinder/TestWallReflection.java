--- conflicted
+++ resolved
@@ -14,14 +14,6 @@
 import org.locationtech.jts.geom.GeometryFactory;
 import org.locationtech.jts.geom.LineSegment;
 import org.locationtech.jts.geom.Polygon;
-<<<<<<< HEAD
-import org.noise_planet.noisemodelling.pathfinder.path.MirrorReceiversCompute;
-import org.noise_planet.noisemodelling.pathfinder.profilebuilder.ProfileBuilder;
-import org.noise_planet.noisemodelling.pathfinder.profilebuilder.Wall;
-
-import java.util.ArrayList;
-import java.util.List;
-=======
 import org.locationtech.jts.io.ParseException;
 import org.locationtech.jts.io.WKTReader;
 import org.locationtech.jts.io.WKTWriter;
@@ -31,7 +23,6 @@
 import java.sql.ResultSet;
 import java.sql.SQLException;
 import java.util.*;
->>>>>>> e46a27e5
 
 import static org.junit.Assert.assertTrue;
 
@@ -67,74 +58,6 @@
         assertTrue(polygon.intersects(factory.createPoint(new Coordinate(100, 145, 0))));
     }
 
-<<<<<<< HEAD
-//
-//    @Test
-//    public void testExportVisibilityCones() throws Exception {
-//        double maxPropagationDistance = 30;
-//        double maxPropagationDistanceFromWall = 9999;
-//        int reflectionOrder = 4;
-//
-//        List<ProfileBuilder.Wall> buildWalls = new ArrayList<>();
-//        Coordinate cA = new Coordinate(1, 1, 5);
-//        Coordinate cB = new Coordinate(1, 8, 5);
-//        Coordinate cC = new Coordinate(8, 8, 5);
-//        Coordinate cD = new Coordinate(8, 5, 5);
-//        Coordinate cE = new Coordinate(5, 5, 5);
-//        Coordinate cF = new Coordinate(5, 1, 5);
-//        Coordinate cG = new Coordinate(10, -5, 2.5);
-//        Coordinate cH = new Coordinate(13, 8, 2.5);
-//        Coordinate cI = new Coordinate(8, 9, 2.5);
-//        Coordinate cJ = new Coordinate(12, 8, 2.5);
-//        buildWalls.add(new ProfileBuilder.Wall(cE, cF, 0, ProfileBuilder.IntersectionType.WALL));
-//        buildWalls.add(new ProfileBuilder.Wall(cG, cH, 2, ProfileBuilder.IntersectionType.WALL));
-//        buildWalls.add(new ProfileBuilder.Wall(cI, cJ, 2, ProfileBuilder.IntersectionType.WALL));
-//
-//
-//        GeometryFactory factory = new GeometryFactory();
-//        List<Coordinate> pts = new ArrayList<>();
-//        LineString pathReceiver = factory.createLineString(new Coordinate[] {
-//                new Coordinate(5, -1, 0.1),
-//                new Coordinate(7.8, 1.62, 0.1),
-//                new Coordinate(8.06, 6.01, 0.1),
-//                new Coordinate(4.73, 9.95)
-//        });
-//
-//        CnossosPaths.splitLineStringIntoPoints(pathReceiver, 0.5 ,pts);
-//
-//        WKTWriter wktWriter = new WKTWriter();
-//        try(FileWriter fileWriter = new FileWriter("target/testVisibilityCone.csv")) {
-//            fileWriter.write("geom, type, time\n");
-//            int t = 0;
-//            for (Coordinate receiverCoordinates : pts) {
-//                MirrorReceiverResultIndex mirrorReceiverResultIndex = new MirrorReceiverResultIndex(buildWalls, receiverCoordinates, reflectionOrder, maxPropagationDistance, maxPropagationDistanceFromWall);
-//                List<MirrorReceiverResult> objs = (List<MirrorReceiverResult>) mirrorReceiverResultIndex.mirrorReceiverTree.query(new Envelope(new Coordinate(0, 0), new Coordinate(500, 500)));
-//                for (MirrorReceiverResult res : objs) {
-//                    Polygon visibilityCone = MirrorReceiverResultIndex.createWallReflectionVisibilityCone(res.getReceiverPos(), res.getWall().getLineSegment(), maxPropagationDistance, maxPropagationDistanceFromWall);
-//                    fileWriter.write("\"");
-//                    fileWriter.write(wktWriter.write(visibilityCone));
-//                    fileWriter.write("\",0");
-//                    fileWriter.write(","+t+"\n");
-//                    fileWriter.write("\"");
-//                    fileWriter.write(wktWriter.write(factory.createPoint(res.getReceiverPos()).buffer(0.1, 12, BufferParameters.CAP_ROUND)));
-//                    fileWriter.write("\",4");
-//                    fileWriter.write(","+t+"\n");
-//                }
-//                for (ProfileBuilder.Wall wall : buildWalls) {
-//                    fileWriter.write("\"");
-//                    fileWriter.write(wktWriter.write(factory.createLineString(new Coordinate[]{wall.p0, wall.p1}).buffer(0.05, 8, BufferParameters.CAP_SQUARE)));
-//                    fileWriter.write("\",1");
-//                    fileWriter.write(","+t+"\n");
-//                }
-//                fileWriter.write("\"");
-//                fileWriter.write(wktWriter.write(factory.createPoint(receiverCoordinates).buffer(0.1, 12, BufferParameters.CAP_ROUND)));
-//                fileWriter.write("\",2");
-//                fileWriter.write(","+t+"\n");
-//                t+=1;
-//            }
-//        }
-//    }
-=======
     @Test
     public void testNReflexion() throws ParseException, IOException, SQLException {
         GeometryFactory factory = new GeometryFactory();
@@ -171,7 +94,6 @@
         List<ProfileBuilder.Wall> buildWalls = inputData.profileBuilder.getWallsIn(receiverPropagationEnvelope);
         MirrorReceiverResultIndex receiverMirrorIndex = new MirrorReceiverResultIndex(buildWalls, receiver,
                 inputData.reflexionOrder, inputData.maxSrcDist, inputData.maxRefDist);
->>>>>>> e46a27e5
 
         // Keep only mirror receivers potentially visible from the source(and its parents)
         List<MirrorReceiverResult> mirrorResults = receiverMirrorIndex.findCloseMirrorReceivers(inputData.
