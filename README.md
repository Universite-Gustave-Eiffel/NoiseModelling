[![Build Status](https://travis-ci.org/Ifsttar/NoiseModelling.svg?branch=master)](https://travis-ci.org/Ifsttar/NoiseModelling)

**Version 3.0 (cnossos) of NoiseModelling does not yet have tutorials and documentation. You can still use the [version 2.0](https://github.com/Ifsttar/NoiseModelling/tree/master) which is fully documented.**

NoiseModelling
======

NoiseModelling is a library capable of producing noise maps of cities. This tool is almost compliant with the [CNOSSOS-EU](https://circabc.europa.eu/sd/a/9566c5b9-8607-4118-8427-906dab7632e2/Directive_2015_996_EN.pdf) standard method for the noise emission (only traffic) and noise propagation.

It can be freely used either for research and education, as well as by experts in a professional use.

This plugin is distributed under GPL 3 license and is developed by the DECIDE team from the [Lab-STICC](http://www.labsticc.fr/en/teams/m-570-decide.htm) (CNRS) and by the [Mixt Research Unit in Environmental Acoustics](http://www.umrae.fr/) (Ifsttar).

For more information:
* about NoiseModelling, [see the website](http://noise-planet.org/)
* follow us on twitter @Noise-Planet [![Twitter Follow](https://img.shields.io/twitter/follow/noise_planet.svg?style=social&label=Follow)](https://twitter.com/Noise_Planet?lang=en)

![alt tag](http://noise-planet.org/assets/img/logos/Logo_noisemodelling.png)

<<<<<<< HEAD
* Run the tutorial

```bash
cd noisemodelling-tutorial-01
mvn exec:java
```
=======
Cite as: 
*Erwan Bocher, Gwenaël Guillaume, Judicaël Picaut, Gwendall Petit, Nicolas Fortin. NoiseModelling: An Open Source GIS Based Tool to Produce Environmental Noise Maps. ISPRS International Journal of Geo-Information, MDPI, 2019, 8 (3), pp.130. ⟨10.3390/ijgi8030130⟩. ⟨hal-02057736⟩*
>>>>>>> 7eb08dde
<|MERGE_RESOLUTION|>--- conflicted
+++ resolved
@@ -17,14 +17,12 @@
 
 ![alt tag](http://noise-planet.org/assets/img/logos/Logo_noisemodelling.png)
 
-<<<<<<< HEAD
 * Run the tutorial
 
 ```bash
 cd noisemodelling-tutorial-01
 mvn exec:java
 ```
-=======
+
 Cite as: 
 *Erwan Bocher, Gwenaël Guillaume, Judicaël Picaut, Gwendall Petit, Nicolas Fortin. NoiseModelling: An Open Source GIS Based Tool to Produce Environmental Noise Maps. ISPRS International Journal of Geo-Information, MDPI, 2019, 8 (3), pp.130. ⟨10.3390/ijgi8030130⟩. ⟨hal-02057736⟩*
->>>>>>> 7eb08dde
